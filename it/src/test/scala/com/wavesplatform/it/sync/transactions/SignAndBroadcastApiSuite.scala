package com.wavesplatform.it.sync.transactions

import com.wavesplatform.crypto
import com.wavesplatform.it.api.SyncHttpApi._
import com.wavesplatform.it.sync.{issueFee, someAssetAmount}
import com.wavesplatform.it.transactions.BaseTransactionSuite
import com.wavesplatform.it.util._
import com.wavesplatform.state._
import org.asynchttpclient.util.HttpConstants
import play.api.libs.json._
import scorex.account.{PrivateKeyAccount, PublicKeyAccount}
import scorex.api.http.assets.SignedTransferV1Request
import com.wavesplatform.utils.Base58
<<<<<<< HEAD
import scorex.transaction.assets.exchange.{AssetPair, ExchangeTransaction, Order}
=======
import com.wavesplatform.it.sync._
>>>>>>> 2b21032a
import scorex.transaction.transfer.MassTransferTransaction.Transfer
import scorex.utils.NTP

import scala.util.Random

class SignAndBroadcastApiSuite extends BaseTransactionSuite {
  test("height should always be reported for transactions") {
    val txId = sender.transfer(firstAddress, secondAddress, 1.waves, fee = 1.waves).id
    nodes.waitForHeightAriseAndTxPresent(txId)

    val jsv1               = Json.parse((sender.get(s"/transactions/info/$txId")).getResponseBody)
    val hasPositiveHeight1 = (jsv1 \ "height").asOpt[Int].map(_ > 0)
    assert(hasPositiveHeight1.getOrElse(false))

    val response           = sender.get(s"/transactions/address/$firstAddress/limit/1")
    val jsv2               = Json.parse(response.getResponseBody).as[JsArray]
    val hasPositiveHeight2 = (jsv2(0)(0) \ "height").asOpt[Int].map(_ > 0)

    assert(hasPositiveHeight2.getOrElse(false))
  }

  test("/transactions/sign should handle erroneous input") {
    def assertSignBadJson(json: JsObject, expectedMessage: String) =
      assertBadRequestAndMessage(sender.postJsonWithApiKey("/transactions/sign", json), expectedMessage)

    for (v <- supportedVersions) {
      val json = Json.obj("type" -> 10, "sender" -> firstAddress, "alias" -> "alias", "fee" -> 100000)
      val js   = if (Option(v).isDefined) json ++ Json.obj("version" -> v.toInt) else json
      assertSignBadJson(js - "type", "failed to parse json message")
      assertSignBadJson(js + ("type" -> Json.toJson(-100)), "Bad transaction type")
      assertSignBadJson(js - "alias", "failed to parse json message")
    }
  }

  test("/transactions/sign should respect timestamp if specified") {
    val timestamp = 1500000000000L
    for (v <- supportedVersions) {
      val json = Json.obj("type" -> 10, "sender" -> firstAddress, "alias" -> "alias", "fee" -> 100000, "timestamp" -> timestamp)
      val js   = if (Option(v).isDefined) json ++ Json.obj("version" -> v.toInt) else json
      val r    = sender.postJsonWithApiKey("/transactions/sign", js)
      assert(r.getStatusCode == HttpConstants.ResponseStatusCodes.OK_200)
      assert((Json.parse(r.getResponseBody) \ "timestamp").as[Long] == timestamp)
    }
  }

  test("/transactions/broadcast should handle erroneous input") {
    def assertBroadcastBadJson(json: JsObject, expectedMessage: String) =
      assertBadRequestAndMessage(sender.postJson("/transactions/broadcast", json), expectedMessage)

    val timestamp = System.currentTimeMillis
    val jsonV1 = Json.obj(
      "type"            -> 10,
      "senderPublicKey" -> "8LbAU5BSrGkpk5wbjLMNjrbc9VzN9KBBYv9X8wGpmAJT",
      "alias"           -> "alias",
      "fee"             -> 100000,
      "timestamp"       -> timestamp,
      "signature"       -> "A" * 64
    )

    assertBroadcastBadJson(jsonV1, "invalid signature")

    val jsonV2 = Json.obj(
      "type"            -> 10,
      "version"         -> 2,
      "senderPublicKey" -> "8LbAU5BSrGkpk5wbjLMNjrbc9VzN9KBBYv9X8wGpmAJT",
      "alias"           -> "alias",
      "fee"             -> 100000,
      "timestamp"       -> timestamp,
      "proofs"          -> List("A" * 64)
    )

    assertBroadcastBadJson(jsonV2, "Script doesn't exist and proof doesn't validate")

    for (j <- List(jsonV1, jsonV2)) {
      assertBroadcastBadJson(j - "type", "failed to parse json message")
      assertBroadcastBadJson(j - "type" + ("type" -> Json.toJson(88)), "Bad transaction type")
      assertBroadcastBadJson(j - "alias", "failed to parse json message")
    }
  }

  test("/transactions/sign should produce issue/reissue/burn/transfer transactions that are good for /transactions/broadcast") {
    for (v <- supportedVersions) {
      val isProof = Option(v).nonEmpty
      val issueId = signAndBroadcast(
        Json.obj("type"        -> 3,
                 "name"        -> "Gigacoin",
                 "quantity"    -> 100.waves,
                 "description" -> "Gigacoin",
                 "sender"      -> firstAddress,
                 "decimals"    -> 8,
                 "reissuable"  -> true,
                 "fee"         -> 1.waves),
        usesProofs = isProof,
        version = v
      )

      signAndBroadcast(
        Json.obj("type" -> 5, "quantity" -> 200.waves, "assetId" -> issueId, "sender" -> firstAddress, "reissuable" -> false, "fee" -> 1.waves),
        usesProofs = isProof,
        version = v
      )

      signAndBroadcast(Json.obj("type" -> 6, "quantity" -> 0, "assetId" -> issueId, "sender" -> firstAddress, "fee" -> 1.waves),
                       usesProofs = isProof,
                       version = v)

      signAndBroadcast(Json.obj("type" -> 6, "quantity" -> 100.waves, "assetId" -> issueId, "sender" -> firstAddress, "fee" -> 1.waves),
                       usesProofs = isProof,
                       version = v)

      signAndBroadcast(
        Json.obj(
          "type"       -> 4,
          "sender"     -> firstAddress,
          "recipient"  -> secondAddress,
          "fee"        -> 100000,
          "assetId"    -> issueId,
          "amount"     -> 1.waves,
          "attachment" -> Base58.encode("asset transfer".getBytes)
        ),
        usesProofs = isProof,
        version = v
      )
    }
  }

  test("/transactions/sign should produce transfer transaction that is good for /transactions/broadcast") {
    for (v <- supportedVersions) {
      signAndBroadcast(
        Json.obj("type"       -> 4,
                 "sender"     -> firstAddress,
                 "recipient"  -> secondAddress,
                 "fee"        -> 100000,
                 "amount"     -> 1.waves,
                 "attachment" -> Base58.encode("falafel".getBytes)),
        usesProofs = Option(v).nonEmpty,
        version = v
      )
    }
  }

  test("/transactions/sign should produce mass transfer transaction that is good for /transactions/broadcast") {
    signAndBroadcast(
      Json.obj(
        "type"       -> 11,
        "version"    -> 1,
        "sender"     -> firstAddress,
        "transfers"  -> Json.toJson(Seq(Transfer(secondAddress, 1.waves), Transfer(thirdAddress, 2.waves))),
        "fee"        -> 200000,
        "attachment" -> Base58.encode("masspay".getBytes)
      ),
      usesProofs = true
    )
  }

  test("/transactions/sign should produce lease/cancel transactions that are good for /transactions/broadcast") {
    for (v <- supportedVersions) {
      val isProof = Option(v).nonEmpty
      val leaseId =
        signAndBroadcast(Json.obj("type" -> 8, "sender" -> firstAddress, "amount" -> 1.waves, "recipient" -> secondAddress, "fee" -> 100000),
                         usesProofs = isProof,
                         version = v)

      signAndBroadcast(Json.obj("type" -> 9, "sender" -> firstAddress, "txId" -> leaseId, "fee" -> 100000), usesProofs = isProof, version = v)
    }
  }

  test("/transactions/sign should produce alias transaction that is good for /transactions/broadcast") {
    for (v <- supportedVersions) {
      val isProof = Option(v).nonEmpty
      val rnd     = Random.alphanumeric.take(9).mkString.toLowerCase
      signAndBroadcast(Json.obj("type" -> 10, "sender" -> firstAddress, "alias" -> s"myalias${rnd}", "fee" -> 100000),
                       usesProofs = isProof,
                       version = v)
    }
  }

  test("/transactions/sign should produce data transaction that is good for /transactions/broadcast") {
    signAndBroadcast(
      Json.obj(
        "type"    -> 12,
        "version" -> 1,
        "sender"  -> firstAddress,
        "data" -> List(
          IntegerDataEntry("int", 923275292849183L),
          BooleanDataEntry("bool", true),
          BinaryDataEntry("blob", ByteStr(Array.tabulate(445)(_.toByte))),
          StringDataEntry("str", "AAA-AAA")
        ),
        "fee" -> 100000
      ),
      usesProofs = true
    )
  }

  test("/transactions/sign should produce script transaction that is good for /transactions/broadcast") {
    signAndBroadcast(
      Json.obj(
        "type"    -> 13,
        "version" -> 1,
        "sender"  -> firstAddress,
        "script"  -> None,
        "fee"     -> 100000
      ),
      usesProofs = true
    )
  }

  test("/transactions/sign should produce sponsor transactions that are good for /transactions/broadcast") {
    for (v <- supportedVersions) {
      val isProof = Option(v).nonEmpty

      val assetId = signAndBroadcast(
        Json.obj(
          "type"        -> 3,
          "name"        -> "Sponsored Coin",
          "quantity"    -> 100.waves,
          "description" -> "Sponsored Coin",
          "sender"      -> firstAddress,
          "decimals"    -> 2,
          "reissuable"  -> false,
          "fee"         -> 1.waves
        ),
        usesProofs = isProof,
        version = v
      )

      signAndBroadcast(
        Json.obj(
          "type"                 -> 14,
          "version"              -> 1,
          "sender"               -> firstAddress,
          "assetId"              -> assetId,
          "minSponsoredAssetFee" -> 100,
          "fee"                  -> 1.waves
        ),
        usesProofs = true
      )

      signAndBroadcast(
        Json.obj(
          "type"                 -> 14,
          "version"              -> 1,
          "sender"               -> firstAddress,
          "assetId"              -> assetId,
          "minSponsoredAssetFee" -> JsNull,
          "fee"                  -> 1.waves
        ),
        usesProofs = true
      )
    }
  }

  test("/transactions/sign/{signerAddress} should sign a transaction by key of signerAddress") {
    val json = Json.obj(
      "type"      -> 4,
      "sender"    -> firstAddress,
      "recipient" -> secondAddress,
      "fee"       -> 100000,
      "amount"    -> 1.waves
    )

    val signedRequestResponse = sender.postJsonWithApiKey(s"/transactions/sign/$thirdAddress", json)
    assert(signedRequestResponse.getStatusCode == HttpConstants.ResponseStatusCodes.OK_200)
    val signedRequestJson = Json.parse(signedRequestResponse.getResponseBody)
    val signedRequest     = signedRequestJson.as[SignedTransferV1Request]
    assert(PublicKeyAccount.fromBase58String(signedRequest.senderPublicKey).explicitGet().address == firstAddress)
    assert(signedRequest.recipient == secondAddress)
    assert(signedRequest.fee == 100000)
    assert(signedRequest.amount == 1.waves)
    val signature  = Base58.decode((signedRequestJson \ "signature").as[String]).get
    val tx         = signedRequest.toTx.explicitGet()
    val seed       = sender.seed(thirdAddress)
    val privateKey = PrivateKeyAccount.fromSeed(seed).explicitGet()
    assert(crypto.verify(signature, tx.bodyBytes(), privateKey.publicKey))
  }

  test("/transactions/broadcast should produce ExchangeTransaction with custom asset") {
    def pkFromAddress(address: String) = PrivateKeyAccount.fromSeed(sender.seed(address)).explicitGet()

    val issueTx = signAndBroadcast(
      Json.obj(
        "type"        -> 3,
        "name"        -> "ExchangeCoin",
        "quantity"    -> 1000 * someAssetAmount,
        "description" -> "ExchangeCoin Description",
        "sender"      -> firstAddress,
        "decimals"    -> 2,
        "reissuable"  -> true,
        "fee"         -> issueFee
      ),
      usesProofs = false
    )

    val buyer               = pkFromAddress(firstAddress)
    val seller              = pkFromAddress(secondAddress)
    val matcher             = pkFromAddress(thirdAddress)
    val time                = NTP.correctedTime()
    val expirationTimestamp = time + Order.MaxLiveTime
    val buyPrice            = 1 * Order.PriceConstant
    val sellPrice           = (0.50 * Order.PriceConstant).toLong
    val mf                  = 300000L
    val buyAmount           = 2
    val sellAmount          = 3
    val assetPair           = AssetPair.createAssetPair("WAVES", issueTx).get
    val buy                 = Order.buy(buyer, matcher, assetPair, buyPrice, buyAmount, time, expirationTimestamp, mf)
    val sell                = Order.sell(seller, matcher, assetPair, sellPrice, sellAmount, time, expirationTimestamp, mf)

    val amount = math.min(buy.amount, sell.amount)
    val tx = ExchangeTransaction
      .create(
        matcher = matcher,
        buyOrder = buy,
        sellOrder = sell,
        price = sellPrice,
        amount = amount,
        buyMatcherFee = (BigInt(mf) * amount / buy.amount).toLong,
        sellMatcherFee = (BigInt(mf) * amount / sell.amount).toLong,
        fee = mf,
        timestamp = NTP.correctedTime()
      )
      .explicitGet()
      .json()

    sender.signedBroadcast(tx)

  }

  private def signAndBroadcast(json: JsObject, usesProofs: Boolean, version: String = null): String = {
    val js = if (Option(version).isDefined) json ++ Json.obj("version" -> version.toInt) else json
    val rs = sender.postJsonWithApiKey("/transactions/sign", js)
    assert(rs.getStatusCode == HttpConstants.ResponseStatusCodes.OK_200)
    val body = Json.parse(rs.getResponseBody)
    val signed: Boolean = if (usesProofs) {
      val proofs = (body \ "proofs").as[Seq[String]]
      proofs.lengthCompare(1) == 0 && proofs.head.nonEmpty
    } else (body \ "signature").as[String].nonEmpty
    assert(signed)
    val rb = sender.postJson("/transactions/broadcast", body)
    assert(rb.getStatusCode == HttpConstants.ResponseStatusCodes.OK_200)
    val id = (Json.parse(rb.getResponseBody) \ "id").as[String]
    assert(id.nonEmpty)
    nodes.waitForHeightAriseAndTxPresent(id)
    id
  }
}<|MERGE_RESOLUTION|>--- conflicted
+++ resolved
@@ -11,11 +11,8 @@
 import scorex.account.{PrivateKeyAccount, PublicKeyAccount}
 import scorex.api.http.assets.SignedTransferV1Request
 import com.wavesplatform.utils.Base58
-<<<<<<< HEAD
 import scorex.transaction.assets.exchange.{AssetPair, ExchangeTransaction, Order}
-=======
 import com.wavesplatform.it.sync._
->>>>>>> 2b21032a
 import scorex.transaction.transfer.MassTransferTransaction.Transfer
 import scorex.utils.NTP
 
@@ -340,7 +337,8 @@
       .explicitGet()
       .json()
 
-    sender.signedBroadcast(tx)
+    val txId = sender.signedBroadcast(tx).id
+    nodes.waitForHeightAriseAndTxPresent(txId)
 
   }
 
