--- conflicted
+++ resolved
@@ -25,11 +25,7 @@
   nodes.waitForHeightArise()
 
   "cancel order using api-key" in {
-<<<<<<< HEAD
-    val orderId = matcherNode.placeOrder(bobAcc, wavesUsdPair, OrderType.SELL, 800, 100.waves).message.id
-=======
-    val orderId = matcherNode.placeOrder(bobNode, wavesUsdPair, OrderType.SELL, 100.waves, 800).message.id
->>>>>>> 70eef129
+    val orderId = matcherNode.placeOrder(bobAcc, wavesUsdPair, OrderType.SELL, 100.waves, 800).message.id
     matcherNode.waitOrderStatus(wavesUsdPair, orderId, "Accepted", 1.minute)
 
     matcherNode.cancelOrderWithApiKey(orderId)
@@ -44,15 +40,9 @@
   "Alice and Bob trade WAVES-USD" - {
     "place usd-waves order" in {
       // Alice wants to sell USD for Waves
-<<<<<<< HEAD
-      val orderId1      = matcherNode.placeOrder(bobAcc, wavesUsdPair, OrderType.SELL, 800, 100.waves).message.id
-      val orderId2      = matcherNode.placeOrder(bobAcc, wavesUsdPair, OrderType.SELL, 700, 100.waves).message.id
-      val bobSellOrder3 = matcherNode.placeOrder(bobAcc, wavesUsdPair, OrderType.SELL, 600, 100.waves).message.id
-=======
-      val orderId1      = matcherNode.placeOrder(bobNode, wavesUsdPair, OrderType.SELL, 100.waves, 800).message.id
-      val orderId2      = matcherNode.placeOrder(bobNode, wavesUsdPair, OrderType.SELL, 100.waves, 700).message.id
-      val bobSellOrder3 = matcherNode.placeOrder(bobNode, wavesUsdPair, OrderType.SELL, 100.waves, 600).message.id
->>>>>>> 70eef129
+      val orderId1      = matcherNode.placeOrder(bobAcc, wavesUsdPair, OrderType.SELL, 100.waves, 800).message.id
+      val orderId2      = matcherNode.placeOrder(bobAcc, wavesUsdPair, OrderType.SELL, 100.waves, 700).message.id
+      val bobSellOrder3 = matcherNode.placeOrder(bobAcc, wavesUsdPair, OrderType.SELL, 100.waves, 600).message.id
 
       matcherNode.fullOrderHistory(aliceAcc)
       matcherNode.fullOrderHistory(bobAcc)
