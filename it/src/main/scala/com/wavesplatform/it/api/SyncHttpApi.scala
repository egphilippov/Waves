package com.wavesplatform.it.api

import java.net.InetSocketAddress
import java.util.concurrent.TimeoutException

import akka.http.scaladsl.model.StatusCodes.{BadRequest, NotFound}
import com.wavesplatform.api.http.AddressApiRoute
import com.wavesplatform.api.http.assets.{SignedIssueV1Request, SignedIssueV2Request}
import com.wavesplatform.features.api.ActivationStatus
import com.wavesplatform.http.DebugMessage
import com.wavesplatform.it.Node
import com.wavesplatform.state.DataEntry
import com.wavesplatform.transaction.transfer.MassTransferTransaction.Transfer
import org.asynchttpclient.Response
import org.scalactic.source.Position
import org.scalatest.{Assertion, Assertions, Matchers}
import play.api.libs.json.Json.parse
import play.api.libs.json._

import scala.concurrent.ExecutionContext.Implicits.global
import scala.concurrent.duration._
import scala.concurrent.{Await, Awaitable, Future}
import scala.util.control.NonFatal
import scala.util._

object SyncHttpApi extends Assertions {
  case class ErrorMessage(error: Int, message: String)
  implicit val errorMessageFormat: Format[ErrorMessage] = Json.format

  case class NotFoundErrorMessage(status: String, details: String)

  object NotFoundErrorMessage {
    implicit val format: Format[NotFoundErrorMessage] = Json.format
  }

  def assertBadRequest[R](f: => R, expectedStatusCode: Int = 400): Assertion = Try(f) match {
    case Failure(UnexpectedStatusCodeException(_, statusCode, _)) => Assertions.assert(statusCode == expectedStatusCode)
    case Failure(e)                                               => Assertions.fail(e)
    case _                                                        => Assertions.fail("Expecting bad request")
  }

  def assertBadRequestAndResponse[R](f: => R, errorRegex: String): Assertion = Try(f) match {
    case Failure(UnexpectedStatusCodeException(_, statusCode, responseBody)) =>
      Assertions.assert(statusCode == BadRequest.intValue && responseBody.replace("\n", "").matches(s".*$errorRegex.*"),
                        s"\nexpected '$errorRegex'\nactual '$responseBody'")
    case Failure(e) => Assertions.fail(e)
    case _          => Assertions.fail("Expecting bad request")
  }

  def assertBadRequestAndMessage[R](f: => R, errorMessage: String, expectedStatusCode: Int = BadRequest.intValue): Assertion = Try(f) match {
    case Failure(e @ UnexpectedStatusCodeException(_, statusCode, responseBody)) =>
      Assertions.assert(statusCode == expectedStatusCode && parse(responseBody).as[ErrorMessage].message.contains(errorMessage))
    case Failure(e) => Assertions.fail(e)
    case Success(s) => Assertions.fail(s"Expecting bad request but handle $s")
  }

  def assertNotFoundAndMessage[R](f: => R, errorMessage: String): Assertion = Try(f) match {
    case Failure(UnexpectedStatusCodeException(_, statusCode, responseBody)) =>
      Assertions.assert(statusCode == NotFound.intValue && parse(responseBody).as[NotFoundErrorMessage].details.contains(errorMessage))
    case Failure(e) => Assertions.fail(e)
    case _          => Assertions.fail(s"Expecting not found error")
  }

  val RequestAwaitTime = 30.seconds

  def sync[A](awaitable: Awaitable[A], atMost: Duration = RequestAwaitTime) =
    try Await.result(awaitable, atMost)
    catch {
      case usce: UnexpectedStatusCodeException => throw usce
      case te: TimeoutException                => throw te
      case NonFatal(cause)                     => throw new Exception(cause)
    }

<<<<<<< HEAD
  implicit class NodeExtSync(n: Node) extends Assertions with Matchers {
    import com.wavesplatform.it.api.AsyncHttpApi.{NodeAsyncHttpApi => async}
=======
    private val RequestAwaitTime = 50.seconds
>>>>>>> d16ecb12

    def get(path: String): Response =
      sync(async(n).get(path))

    def utx = sync(async(n).utx)

    def utxSize = sync(async(n).utxSize)

    def printDebugMessage(db: DebugMessage): Response =
      sync(async(n).printDebugMessage(db))

    def activationStatus: ActivationStatus =
      sync(async(n).activationStatus)

    def seed(address: String): String =
      sync(async(n).seed(address))

    def postJson[A: Writes](path: String, body: A): Response =
      sync(async(n).postJson(path, body))

    def postJsonWithApiKey[A: Writes](path: String, body: A): Response =
      sync(async(n).postJsonWithApiKey(path, body))

    def accountBalances(acc: String): (Long, Long) =
      sync(async(n).accountBalances(acc))

    def balanceDetails(acc: String): BalanceDetails = sync(async(n).balanceDetails(acc))

    def assertBalances(acc: String, balance: Long)(implicit pos: Position): Unit =
      sync(async(n).assertBalances(acc, balance, effectiveBalance = balance))

    def assertBalances(acc: String, balance: Long, effectiveBalance: Long)(implicit pos: Position): Unit =
      sync(async(n).assertBalances(acc, balance, effectiveBalance))

    def assertAssetBalance(acc: String, assetIdString: String, balance: Long)(implicit pos: Position): Unit =
      sync(async(n).assertAssetBalance(acc, assetIdString, balance))

    def assetBalance(address: String, asset: String): AssetBalance =
      sync(async(n).assetBalance(address, asset))

    def assetsDetails(assetId: String, fullInfo: Boolean = false): AssetInfo =
      sync(async(n).assetsDetails(assetId, fullInfo))

    def addressScriptInfo(address: String): AddressApiRoute.AddressScriptInfo =
      sync(async(n).scriptInfo(address))

    def assetsBalance(address: String): FullAssetsInfo =
      sync(async(n).assetsBalance(address))

    def issue(sourceAddress: String,
              name: String,
              description: String,
              quantity: Long,
              decimals: Byte,
              reissuable: Boolean,
              fee: Long,
              version: Byte = 1,
              script: Option[String] = None): Transaction =
      sync(async(n).issue(sourceAddress, name, description, quantity, decimals, reissuable, fee, version, script))

    def reissue(sourceAddress: String, assetId: String, quantity: Long, reissuable: Boolean, fee: Long): Transaction =
      sync(async(n).reissue(sourceAddress, assetId, quantity, reissuable, fee))

    def payment(sourceAddress: String, recipient: String, amount: Long, fee: Long): Transaction =
      sync(async(n).payment(sourceAddress, recipient, amount, fee))

    def transactionInfo(txId: String): TransactionInfo =
      sync(async(n).transactionInfo(txId))

    def transactionsByAddress(address: String, limit: Int): Seq[Seq[TransactionInfo]] =
      sync(async(n).transactionsByAddress(address, limit))

    def scriptCompile(code: String): CompiledScript =
      sync(async(n).scriptCompile(code))

    def burn(sourceAddress: String, assetId: String, quantity: Long, fee: Long): Transaction =
      sync(async(n).burn(sourceAddress, assetId, quantity, fee))

    def getAddresses: Seq[String] = sync(async(n).getAddresses)

    def burn(sourceAddress: String, assetId: String, quantity: Long, fee: Long, version: String): Transaction =
      if (Option(version).nonEmpty) burnV2(sourceAddress, assetId, quantity, fee, version) else burn(sourceAddress, assetId, quantity, fee)

    def burnV2(sourceAddress: String, assetId: String, quantity: Long, fee: Long, version: String): Transaction = {
      signAndBroadcast(
        Json.obj("type" -> 6, "quantity" -> quantity, "assetId" -> assetId, "sender" -> sourceAddress, "fee" -> fee, "version" -> version))
    }

    def sponsorAsset(sourceAddress: String, assetId: String, baseFee: Long, fee: Long): Transaction =
      sync(async(n).sponsorAsset(sourceAddress, assetId, baseFee, fee))

    def cancelSponsorship(sourceAddress: String, assetId: String, fee: Long): Transaction =
      sync(async(n).cancelSponsorship(sourceAddress, assetId, fee))

    def sign(jsObject: JsObject): JsObject =
      sync(async(n).sign(jsObject))

    def createAlias(targetAddress: String, alias: String, fee: Long): Transaction =
      sync(async(n).createAlias(targetAddress, alias, fee))

    def aliasByAddress(targetAddress: String): Seq[String] =
      sync(async(n).aliasByAddress(targetAddress))

    def transfer(sourceAddress: String,
                 recipient: String,
                 amount: Long,
                 fee: Long,
                 assetId: Option[String] = None,
                 feeAssetId: Option[String] = None,
                 version: Byte = 1): Transaction =
      sync(async(n).transfer(sourceAddress, recipient, amount, fee, assetId, feeAssetId, version))

    def massTransfer(sourceAddress: String, transfers: List[Transfer], fee: Long, assetId: Option[String] = None): Transaction =
      sync(async(n).massTransfer(sourceAddress, transfers, fee, assetId))

    def lease(sourceAddress: String, recipient: String, leasingAmount: Long, leasingFee: Long, version: Byte = 1): Transaction =
      sync(async(n).lease(sourceAddress, recipient, leasingAmount, leasingFee))

    def putData(sourceAddress: String, data: List[DataEntry[_]], fee: Long): Transaction =
      sync(async(n).putData(sourceAddress, data, fee))

    def getData(sourceAddress: String): List[DataEntry[_]] =
      sync(async(n).getData(sourceAddress))

    def getData(sourceAddress: String, key: String): DataEntry[_] =
      sync(async(n).getData(sourceAddress, key))

    def broadcastRequest[A: Writes](req: A): Transaction =
      sync(async(n).broadcastRequest(req))

    def activeLeases(sourceAddress: String): Seq[Transaction] =
      sync(async(n).activeLeases(sourceAddress))

    def cancelLease(sourceAddress: String, leaseId: String, fee: Long, version: Byte = 1): Transaction =
      sync(async(n).cancelLease(sourceAddress, leaseId, fee))

    def signedBroadcast(tx: JsObject): Transaction =
      sync(async(n).signedBroadcast(tx))

    def signedIssue(tx: SignedIssueV1Request): Transaction =
      sync(async(n).signedIssue(tx))

    def signedIssue(tx: SignedIssueV2Request): Transaction =
      sync(async(n).signedIssue(tx))

    def ensureTxDoesntExist(txId: String): Unit =
      sync(async(n).ensureTxDoesntExist(txId))

    def createAddress(): String =
      sync(async(n).createAddress)

    def rawTransactionInfo(txId: String): JsValue =
      sync(async(n).rawTransactionInfo(txId))

    def waitForTransaction(txId: String, retryInterval: FiniteDuration = 1.second): TransactionInfo =
      sync(async(n).waitForTransaction(txId))

    def signAndBroadcast(tx: JsObject): Transaction =
      sync(async(n).signAndBroadcast(tx))

    def waitForHeight(expectedHeight: Int, requestAwaitTime: FiniteDuration = RequestAwaitTime): Int =
      sync(async(n).waitForHeight(expectedHeight), requestAwaitTime)

    def debugMinerInfo(): Seq[State] =
      sync(async(n).debugMinerInfo())

    def debugStateAt(height: Long): Map[String, Long] = sync(async(n).debugStateAt(height))

    def height: Int =
      sync(async(n).height)

    def blockAt(height: Int): Block = sync(async(n).blockAt(height))

    def blockSeq(fromHeight: Int, toHeight: Int) = sync(async(n).blockSeq(fromHeight, toHeight))

    def blockHeadersSeq(fromHeight: Int, toHeight: Int) = sync(async(n).blockHeadersSeq(fromHeight, toHeight))

    def rollback(to: Int, returnToUTX: Boolean = true): Unit =
      sync(async(n).rollback(to, returnToUTX))

    def findTransactionInfo(txId: String): Option[TransactionInfo] = sync(async(n).findTransactionInfo(txId))

    def connectedPeers: Seq[Peer] = (Json.parse(get("/peers/connected").getResponseBody) \ "peers").as[Seq[Peer]]

    def calculateFee(tx: JsObject): FeeInfo =
      sync(async(n).calculateFee(tx))

    def blacklistedPeers: Seq[BlacklistedPeer] =
      sync(async(n).blacklistedPeers)

    def waitForBlackList(blackList: Int): Seq[BlacklistedPeer] =
      sync(async(n).waitForBlackList(blackList))

    def status(): Status =
      sync(async(n).status)

    def waitForPeers(targetPeersCount: Int, requestAwaitTime: FiniteDuration = RequestAwaitTime): Seq[Peer] =
      sync(async(n).waitForPeers(targetPeersCount), requestAwaitTime)

    def connect(address: InetSocketAddress): Unit =
      sync(async(n).connect(address))

    def setAssetScript(assetId: String, sender: String, fee: Long, script: Option[String] = None): Transaction =
      sync(async(n).setAssetScript(assetId, sender, fee, script))
  }

  implicit class NodesExtSync(nodes: Seq[Node]) {

    import com.wavesplatform.it.api.AsyncHttpApi.{NodesAsyncHttpApi => async}

    private val TxInBlockchainAwaitTime = 8 * nodes.head.blockDelay
    private val ConditionAwaitTime      = 5.minutes

    def height(implicit pos: Position): Seq[Int] =
      sync(async(nodes).height, TxInBlockchainAwaitTime)

    def waitForHeightAriseAndTxPresent(transactionId: String)(implicit pos: Position): Unit =
      sync(async(nodes).waitForHeightAriseAndTxPresent(transactionId), TxInBlockchainAwaitTime)

    def waitForHeightArise(): Int =
      sync(async(nodes).waitForHeightArise(), TxInBlockchainAwaitTime)

    def waitForSameBlockHeadesAt(height: Int, retryInterval: FiniteDuration = 5.seconds): Boolean =
      sync(async(nodes).waitForSameBlockHeadesAt(height, retryInterval), ConditionAwaitTime)

    def waitFor[A](desc: String)(retryInterval: FiniteDuration)(request: Node => A, cond: Iterable[A] => Boolean): Boolean =
      sync(async(nodes).waitFor(desc)(retryInterval)((n: Node) => Future(request(n))(scala.concurrent.ExecutionContext.Implicits.global), cond),
           ConditionAwaitTime)

    def rollback(height: Int, returnToUTX: Boolean = true): Unit = {
      sync(
        Future.traverse(nodes) { node =>
          com.wavesplatform.it.api.AsyncHttpApi.NodeAsyncHttpApi(node).rollback(height, returnToUTX)
        },
        ConditionAwaitTime
      )
    }

    def waitForHeight(height: Int): Unit = {
      sync(
        Future.traverse(nodes) { node =>
          com.wavesplatform.it.api.AsyncHttpApi.NodeAsyncHttpApi(node).waitForHeight(height)
        },
        ConditionAwaitTime
      )
    }
  }

}<|MERGE_RESOLUTION|>--- conflicted
+++ resolved
@@ -20,8 +20,8 @@
 import scala.concurrent.ExecutionContext.Implicits.global
 import scala.concurrent.duration._
 import scala.concurrent.{Await, Awaitable, Future}
+import scala.util._
 import scala.util.control.NonFatal
-import scala.util._
 
 object SyncHttpApi extends Assertions {
   case class ErrorMessage(error: Int, message: String)
@@ -61,7 +61,7 @@
     case _          => Assertions.fail(s"Expecting not found error")
   }
 
-  val RequestAwaitTime = 30.seconds
+  val RequestAwaitTime = 50.seconds
 
   def sync[A](awaitable: Awaitable[A], atMost: Duration = RequestAwaitTime) =
     try Await.result(awaitable, atMost)
@@ -71,12 +71,8 @@
       case NonFatal(cause)                     => throw new Exception(cause)
     }
 
-<<<<<<< HEAD
   implicit class NodeExtSync(n: Node) extends Assertions with Matchers {
     import com.wavesplatform.it.api.AsyncHttpApi.{NodeAsyncHttpApi => async}
-=======
-    private val RequestAwaitTime = 50.seconds
->>>>>>> d16ecb12
 
     def get(path: String): Response =
       sync(async(n).get(path))
