package com.wavesplatform.it.api

import java.io.IOException
import java.net.InetSocketAddress
import java.util.concurrent.TimeoutException

import akka.http.scaladsl.model.StatusCodes
import com.wavesplatform.features.api.ActivationStatus
import com.wavesplatform.http.api_key
import com.wavesplatform.it.Node
import com.wavesplatform.it.util.GlobalTimer.{instance => timer}
import com.wavesplatform.it.util._
import com.wavesplatform.matcher.api.CancelOrderRequest
import com.wavesplatform.state.{ByteStr, DataEntry, Portfolio}
import org.asynchttpclient.Dsl.{get => _get, post => _post}
import org.asynchttpclient._
import org.asynchttpclient.util.HttpConstants
import org.scalactic.source.Position
import org.scalatest.{Assertion, Assertions, Matchers}
import play.api.libs.json.Json.{parse, stringify, toJson}
import play.api.libs.json._
import scorex.api.http.PeersApiRoute.{ConnectReq, connectFormat}
import scorex.api.http.alias.CreateAliasV1Request
import scorex.api.http.assets._
import scorex.api.http.leasing.{LeaseCancelV1Request, LeaseV1Request, SignedLeaseCancelV1Request, SignedLeaseV1Request}
import scorex.api.http.{AddressApiRoute, ApiErrorResponse, DataRequest}
import scorex.transaction.transfer.MassTransferTransaction.Transfer
import scorex.transaction.assets.exchange.Order
import scorex.transaction.transfer._
import scorex.waves.http.DebugApiRoute._
import scorex.waves.http.DebugMessage._
import scorex.waves.http.{DebugMessage, RollbackParams}

import scala.compat.java8.FutureConverters._
import scala.concurrent.ExecutionContext.Implicits.global
import scala.concurrent.Future
import scala.concurrent.Future.traverse
import scala.concurrent.duration._
import scala.util.{Failure, Success, Try}

object AsyncHttpApi extends Assertions {

  case class ErrorMessage(error: Int, message: String)

  implicit val errorMessageFormat: Format[ErrorMessage] = Json.format

  def assertBadRequest(f: Future[_]): Future[Assertion] = f transform {
    case Failure(UnexpectedStatusCodeException(_, statusCode, _)) => Success(Assertions.assert(statusCode == StatusCodes.BadRequest.intValue))
    case Failure(e)                                               => Success(Assertions.fail(e))
    case _                                                        => Success(Assertions.fail(s"Expecting bad request"))
  }

  def expectErrorResponse(f: Future[_])(isExpected: ApiErrorResponse => Boolean): Future[Assertion] = f transform {
    case Failure(UnexpectedStatusCodeException(_, statusCode, responseBody)) =>
      val parsedError = Json.parse(responseBody).validate[ApiErrorResponse].asOpt
      parsedError match {
        case None      => Success(Assertions.fail(s"Expecting bad request"))
        case Some(err) => Success(Assertions.assert(statusCode == StatusCodes.BadRequest.intValue && isExpected(err)))
      }
    case Failure(e) => Success(Assertions.fail(e))
    case _          => Success(Assertions.fail(s"Expecting bad request"))
  }

  def assertBadRequestAndMessage(f: Future[_], errorMessage: String): Future[Assertion] = f transform {
    case Failure(UnexpectedStatusCodeException(_, statusCode, responseBody)) =>
      Success(Assertions.assert(statusCode == StatusCodes.BadRequest.intValue && parse(responseBody).as[ErrorMessage].message.contains(errorMessage)))
    case Failure(e) => Success[Assertion](Assertions.fail(e))
    case _          => Success[Assertion](Assertions.fail(s"Expecting bad request"))
  }

  implicit class NodeAsyncHttpApi(n: Node) extends Assertions with Matchers {

    def matcherGet(path: String,
                   f: RequestBuilder => RequestBuilder = identity,
                   statusCode: Int = HttpConstants.ResponseStatusCodes.OK_200,
                   waitForStatus: Boolean = false): Future[Response] =
      retrying(f(_get(s"${n.matcherApiEndpoint}$path")).build(), statusCode = statusCode, waitForStatus = waitForStatus)

    def matcherGetWithSignature(path: String, ts: Long, signature: ByteStr, f: RequestBuilder => RequestBuilder = identity): Future[Response] =
      retrying {
        _get(s"${n.matcherApiEndpoint}$path")
          .setHeader("Timestamp", ts)
          .setHeader("Signature", signature)
          .build()
      }

    def getOrderbookByPublicKey(publicKey: String, timestamp: Long, signature: ByteStr): Future[Seq[OrderBookHistory]] =
      matcherGetWithSignature(s"/matcher/orderbook/$publicKey", timestamp, signature).as[Seq[OrderBookHistory]]

    def getOrderbookByPublicKey(publicKey: String, timestamp: Long, signature: ByteStr): Future[Seq[OrderBookHistory]] =
      matcherGetWithSignature(s"/matcher/orderbook/$publicKey", timestamp, signature).as[Seq[OrderBookHistory]]

    def matcherGetStatusCode(path: String, statusCode: Int): Future[MessageMatcherResponse] =
      matcherGet(path, statusCode = statusCode).as[MessageMatcherResponse]

    def matcherPost[A: Writes](path: String, body: A): Future[Response] =
      post(s"${n.matcherApiEndpoint}$path", (rb: RequestBuilder) => rb.setHeader("Content-type", "application/json").setBody(stringify(toJson(body))))

    def getOrderStatus(asset: String, orderId: String): Future[MatcherStatusResponse] =
      matcherGet(s"/matcher/orderbook/$asset/WAVES/$orderId", waitForStatus = true).as[MatcherStatusResponse]

    def getOrderBook(asset: String): Future[OrderBookResponse] =
      matcherGet(s"/matcher/orderbook/$asset/WAVES").as[OrderBookResponse]

<<<<<<< HEAD

=======
    def getOrderbookByPublicKeyActive(publicKey: String, timestamp: Long, signature: ByteStr): Future[Seq[OrderBookHistory]] =
      matcherGetWithSignature(s"/matcher/orderbook/$publicKey?activeOnly=true", timestamp, signature).as[Seq[OrderBookHistory]]

    def getReservedBalance(publicKey: String, timestamp: Long, signature: ByteStr): Future[Map[String, Long]] =
      matcherGetWithSignature(s"/matcher/balance/reserved/$publicKey", timestamp, signature).as[Map[String, Long]]
>>>>>>> 632e32ca

    def get(path: String, f: RequestBuilder => RequestBuilder = identity): Future[Response] =
      retrying(f(_get(s"${n.nodeApiEndpoint}$path")).build())

    def seed(address: String): Future[String] = getWithApiKey(s"/addresses/seed/$address").as[JsValue].map(v => (v \ "seed").as[String])

    def getWithApiKey(path: String, f: RequestBuilder => RequestBuilder = identity): Future[Response] = retrying {
      _get(s"${n.nodeApiEndpoint}$path")
        .withApiKey(n.apiKey)
        .build()
    }

    def postJsonWithApiKey[A: Writes](path: String, body: A): Future[Response] = retrying {
      _post(s"${n.nodeApiEndpoint}$path")
        .withApiKey(n.apiKey)
        .setHeader("Content-type", "application/json;charset=utf-8")
        .setBody(stringify(toJson(body)))
        .build()
    }

    def postJsObjectWithApiKey(path: String, body: JsObject): Future[Response] = retrying {
      _post(s"${n.nodeApiEndpoint}$path")
        .withApiKey(n.apiKey)
        .setHeader("Content-type", "application/json")
        .setBody(stringify(body))
        .build()
    }

    def post(url: String, f: RequestBuilder => RequestBuilder = identity): Future[Response] =
      retrying(f(_post(url).withApiKey(n.apiKey)).build())

    def postJson[A: Writes](path: String, body: A): Future[Response] =
      post(path, stringify(toJson(body)))

    def post(path: String, body: String): Future[Response] =
      post(s"${n.nodeApiEndpoint}$path", (rb: RequestBuilder) => rb.setHeader("Content-type", "application/json;charset=utf-8").setBody(body))

    def blacklist(address: InetSocketAddress): Future[Unit] =
      post("/debug/blacklist", s"${address.getHostString}:${address.getPort}").map(_ => ())

    def printDebugMessage(db: DebugMessage): Future[Response] = postJsonWithApiKey("/debug/print", db)

    def connectedPeers: Future[Seq[Peer]] = get("/peers/connected").map { r =>
      (Json.parse(r.getResponseBody) \ "peers").as[Seq[Peer]]
    }

    def blacklistedPeers: Future[Seq[BlacklistedPeer]] = get("/peers/blacklisted").map { r =>
      Json.parse(r.getResponseBody).as[Seq[BlacklistedPeer]]
    }

    def connect(address: InetSocketAddress): Future[Unit] =
      postJson("/peers/connect", ConnectReq(address.getHostName, address.getPort)).map(_ => ())

    def waitForStartup(): Future[Option[Response]] = {
      val timeout = 500

      def request =
        _get(s"${n.nodeApiEndpoint}/blocks/height?${System.currentTimeMillis()}")
          .setReadTimeout(timeout)
          .setRequestTimeout(timeout)
          .build()

      def send(): Future[Option[Response]] =
        n.client
          .executeRequest(request)
          .toCompletableFuture
          .toScala
          .map(Option(_))
          .recoverWith {
            case (_: IOException | _: TimeoutException) => Future(None)
          }

      def cond(ropt: Option[Response]) = ropt.exists { r =>
        r.getStatusCode == HttpConstants.ResponseStatusCodes.OK_200 && (Json.parse(r.getResponseBody) \ "height").as[Int] > 0
      }

      waitFor("node is up")(_ => send(), cond, 1.second)
    }

    def waitForPeers(targetPeersCount: Int): Future[Seq[Peer]] =
      waitFor[Seq[Peer]](s"connectedPeers.size >= $targetPeersCount")(_.connectedPeers, _.lengthCompare(targetPeersCount) >= 0, 1.second)

    def height: Future[Int] = get("/blocks/height").as[JsValue].map(v => (v \ "height").as[Int])

    def blockAt(height: Int) = get(s"/blocks/at/$height").as[Block]

    def utx = get(s"/transactions/unconfirmed").as[Seq[Transaction]]

    def utxSize = get(s"/transactions/unconfirmed/size").as[JsObject].map(_.value("size").as[Int])

    def lastBlock: Future[Block] = get("/blocks/last").as[Block]

    def blockSeq(from: Int, to: Int) = get(s"/blocks/seq/$from/$to").as[Seq[Block]]

    def blockHeadersAt(height: Int) = get(s"/blocks/headers/at/$height").as[BlockHeaders]

    def blockHeadersSeq(from: Int, to: Int) = get(s"/blocks/headers/seq/$from/$to").as[Seq[BlockHeaders]]

    def lastBlockHeaders: Future[BlockHeaders] = get("/blocks/headers/last").as[BlockHeaders]

    def status: Future[Status] = get("/node/status").as[Status]

    def activationStatus: Future[ActivationStatus] = get("/activation/status").as[ActivationStatus]

    def balance(address: String): Future[Balance] = get(s"/addresses/balance/$address").as[Balance]

    def scriptInfo(address: String): Future[AddressApiRoute.AddressScriptInfo] =
      get(s"/addresses/scriptInfo/$address").as[AddressApiRoute.AddressScriptInfo]

    def findTransactionInfo(txId: String): Future[Option[TransactionInfo]] = transactionInfo(txId).transform {
      case Success(tx)                                       => Success(Some(tx))
      case Failure(UnexpectedStatusCodeException(_, 404, _)) => Success(None)
      case Failure(ex)                                       => Failure(ex)
    }

<<<<<<< HEAD
    def waitForTransaction(txId: String, retryInterval: FiniteDuration = 1.second): Future[Transaction] =
      waitFor[Option[Transaction]](s"transaction $txId")(_.transactionInfo(txId).transform {
      case Success(tx) => Success(Some(tx))
      case Failure(UnexpectedStatusCodeException(_, 404, _)) => Success(None)
      case Failure(ex) => Failure(ex)
    }, tOpt => tOpt.exists(_.id == txId), retryInterval).map(_.get)
=======
    def waitForTransaction(txId: String, retryInterval: FiniteDuration = 1.second): Future[TransactionInfo] =
      waitFor[Option[TransactionInfo]](s"transaction $txId")(
        _.transactionInfo(txId).transform {
          case Success(tx)                                       => Success(Some(tx))
          case Failure(UnexpectedStatusCodeException(_, 404, _)) => Success(None)
          case Failure(ex)                                       => Failure(ex)
        },
        tOpt => tOpt.exists(_.id == txId),
        retryInterval
      ).map(_.get)
>>>>>>> 632e32ca

    def waitForUtxIncreased(fromSize: Int): Future[Int] = waitFor[Int](s"utxSize > $fromSize")(
      _.utxSize,
      _ > fromSize,
      100.millis
    )

    def waitForHeight(expectedHeight: Int): Future[Int] = waitFor[Int](s"height >= $expectedHeight")(_.height, h => h >= expectedHeight, 1.second)

    def transactionInfo(txId: String): Future[TransactionInfo] = get(s"/transactions/info/$txId").as[TransactionInfo]

    def effectiveBalance(address: String): Future[Balance] = get(s"/addresses/effectiveBalance/$address").as[Balance]

    def transfer(sourceAddress: String,
                 recipient: String,
                 amount: Long,
                 fee: Long,
                 assetId: Option[String] = None,
                 feeAssetId: Option[String] = None): Future[Transaction] =
      postJson("/assets/transfer", TransferV1Request(assetId, feeAssetId, amount, fee, sourceAddress, None, recipient)).as[Transaction]

    def payment(sourceAddress: String, recipient: String, amount: Long, fee: Long): Future[Transaction] =
      postJson("/waves/payment", PaymentRequest(amount, fee, sourceAddress, recipient)).as[Transaction]

    def lease(sourceAddress: String, recipient: String, amount: Long, fee: Long): Future[Transaction] =
      postJson("/leasing/lease", LeaseV1Request(sourceAddress, amount, fee, recipient)).as[Transaction]

    def cancelLease(sourceAddress: String, leaseId: String, fee: Long): Future[Transaction] =
      postJson("/leasing/cancel", LeaseCancelV1Request(sourceAddress, leaseId, fee)).as[Transaction]

    def activeLeases(sourceAddress: String) = get(s"/leasing/active/$sourceAddress").as[Seq[Transaction]]

    def issue(sourceAddress: String,
              name: String,
              description: String,
              quantity: Long,
              decimals: Byte,
              reissuable: Boolean,
              fee: Long): Future[Transaction] =
      postJson("/assets/issue", IssueV1Request(sourceAddress, name, description, quantity, decimals, reissuable, fee)).as[Transaction]

    def scriptCompile(code: String) = post("/utils/script/compile", code).as[CompiledScript]

    def reissue(sourceAddress: String, assetId: String, quantity: Long, reissuable: Boolean, fee: Long): Future[Transaction] =
      postJson("/assets/reissue", ReissueV1Request(sourceAddress, assetId, quantity, reissuable, fee)).as[Transaction]

    def burn(sourceAddress: String, assetId: String, quantity: Long, fee: Long): Future[Transaction] =
      postJson("/assets/burn", BurnV1Request(sourceAddress, assetId, quantity, fee)).as[Transaction]

    def assetBalance(address: String, asset: String): Future[AssetBalance] =
      get(s"/assets/balance/$address/$asset").as[AssetBalance]

    def assetsBalance(address: String): Future[FullAssetsInfo] =
      get(s"/assets/balance/$address").as[FullAssetsInfo]

    def sponsorAsset(sourceAddress: String, assetId: String, minSponsoredAssetFee: Long, fee: Long): Future[Transaction] =
      postJson("/assets/sponsor", SponsorFeeRequest(1, sourceAddress, assetId, Some(minSponsoredAssetFee), fee)).as[Transaction]

    def cancelSponsorship(sourceAddress: String, assetId: String, fee: Long): Future[Transaction] =
      postJson("/assets/sponsor", SponsorFeeRequest(1, sourceAddress, assetId, None, fee)).as[Transaction]

    def transfer(sourceAddress: String, recipient: String, amount: Long, fee: Long): Future[Transaction] =
      postJson("/assets/transfer", TransferV1Request(None, None, amount, fee, sourceAddress, None, recipient)).as[Transaction]

    def massTransfer(sourceAddress: String, transfers: List[Transfer], fee: Long, assetId: Option[String] = None): Future[Transaction] = {
      implicit val w: Writes[MassTransferRequest] = Json.writes[MassTransferRequest]
      postJson("/assets/masstransfer", MassTransferRequest(MassTransferTransaction.version, assetId, sourceAddress, transfers, fee, None))
        .as[Transaction]
    }

    def putData(sourceAddress: String, data: List[DataEntry[_]], fee: Long): Future[Transaction] = {
      implicit val w: Writes[DataRequest] = Json.writes[DataRequest]
      postJson("/addresses/data", DataRequest(1, sourceAddress, data, fee)).as[Transaction]
    }

    def getData(address: String): Future[List[DataEntry[_]]] = get(s"/addresses/data/$address").as[List[DataEntry[_]]]

    def getData(address: String, key: String): Future[DataEntry[_]] = get(s"/addresses/data/$address/$key").as[DataEntry[_]]

    def signedTransfer(transfer: SignedTransferV1Request): Future[Transaction] =
      postJson("/assets/broadcast/transfer", transfer).as[Transaction]

    def signedLease(lease: SignedLeaseV1Request): Future[Transaction] =
      postJson("/leasing/broadcast/lease", lease).as[Transaction]

    def signedLeaseCancel(leaseCancel: SignedLeaseCancelV1Request): Future[Transaction] =
      postJson("/leasing/broadcast/cancel", leaseCancel).as[Transaction]

    def broadcastRequest[A: Writes](req: A): Future[Transaction] = postJson("/transactions/broadcast", req).as[Transaction]

    def sign(jsobj: JsObject): Future[JsObject] =
      postJsObjectWithApiKey("/transactions/sign", jsobj).as[JsObject]

    def signedBroadcast(jsobj: JsObject): Future[Transaction] =
      post("/transactions/broadcast", stringify(jsobj)).as[Transaction]

    def signAndBroadcast(jsobj: JsObject): Future[Transaction] = sign(jsobj).flatMap(signedBroadcast)

    def signedIssue(issue: SignedIssueV1Request): Future[Transaction] =
      postJson("/assets/broadcast/issue", issue).as[Transaction]

    def batchSignedTransfer(transfers: Seq[SignedTransferV1Request], timeout: FiniteDuration = 1.minute): Future[Seq[Transaction]] = {
      val request = _post(s"${n.nodeApiEndpoint}/assets/broadcast/batch-transfer")
        .setHeader("Content-type", "application/json")
        .withApiKey(n.apiKey)
        .setReadTimeout(timeout.toMillis.toInt)
        .setRequestTimeout(timeout.toMillis.toInt)
        .setBody(stringify(toJson(transfers)))
        .build()

      def aux: Future[Response] =
        once(request)
          .flatMap { response =>
            if (response.getStatusCode == 503) throw new IOException(s"Unexpected status code: 503")
            else Future.successful(response)
          }
          .recoverWith {
            case e @ (_: IOException | _: TimeoutException) =>
              n.log.debug(s"Failed to send ${transfers.size} txs: ${e.getMessage}")
              timer.schedule(aux, 20.seconds)
          }

      aux.as[Seq[Transaction]]
    }

    def createAlias(targetAddress: String, alias: String, fee: Long): Future[Transaction] =
      postJson("/alias/create", CreateAliasV1Request(targetAddress, alias, fee)).as[Transaction]

    def aliasByAddress(targetAddress: String): Future[Seq[String]] =
      get(s"/alias/by-address/$targetAddress").as[Seq[String]]

    def addressByAlias(targetAlias: String): Future[Address] =
      get(s"/alias/by-alias/$targetAlias").as[Address]

    def rollback(to: Int, returnToUTX: Boolean = true): Future[Unit] =
      postJson("/debug/rollback", RollbackParams(to, returnToUTX)).map(_ => ())

    def ensureTxDoesntExist(txId: String): Future[Unit] =
      utx
        .zip(findTransactionInfo(txId))
        .flatMap({
          case (utx, _) if utx.map(_.id).contains(txId) =>
            Future.failed(new IllegalStateException(s"Tx $txId is in UTX"))
          case (_, txOpt) if txOpt.isDefined =>
            Future.failed(new IllegalStateException(s"Tx $txId is in blockchain"))
          case _ =>
            Future.successful(())
        })

    def waitFor[A](desc: String)(f: this.type => Future[A], cond: A => Boolean, retryInterval: FiniteDuration): Future[A] = {
      n.log.debug(s"Awaiting condition '$desc'")
      timer
        .retryUntil(f(this), cond, retryInterval)
        .map(a => {
          n.log.debug(s"Condition '$desc' met")
          a
        })
    }

    def createAddress: Future[String] =
      post(s"${n.nodeApiEndpoint}/addresses").as[JsValue].map(v => (v \ "address").as[String])

    def waitForNextBlock: Future[Block] =
      for {
        currentBlock <- lastBlock
        actualBlock  <- findBlock(_.height > currentBlock.height, currentBlock.height)
      } yield actualBlock

    def waitForHeightArise: Future[Int] =
      for {
        height    <- height
        newHeight <- waitForHeight(height + 1)
      } yield newHeight

    def findBlock(cond: Block => Boolean, from: Int = 1, to: Int = Int.MaxValue): Future[Block] = {
      def load(_from: Int, _to: Int): Future[Block] = blockSeq(_from, _to).flatMap { blocks =>
        blocks
          .find(cond)
          .fold[Future[Block]] {
            val maybeLastBlock = blocks.lastOption
            if (maybeLastBlock.exists(_.height >= to)) {
              Future.failed(new NoSuchElementException)
            } else {
              val newFrom = maybeLastBlock.fold(_from)(b => (b.height + 19).min(to))
              val newTo   = newFrom + 19
              n.log.debug(s"Loaded ${blocks.length} blocks, no match found. Next range: [$newFrom, ${newFrom + 19}]")
              timer.schedule(load(newFrom, newTo), n.settings.blockchainSettings.genesisSettings.averageBlockDelay)
            }
          }(Future.successful)
      }

      load(from, (from + 19).min(to))
    }

    def getGeneratedBlocks(address: String, from: Long, to: Long): Future[Seq[Block]] =
      get(s"/blocks/address/$address/$from/$to").as[Seq[Block]]

    def issueAsset(address: String,
                   name: String,
                   description: String,
                   quantity: Long,
                   decimals: Byte,
                   fee: Long,
                   reissuable: Boolean): Future[Transaction] =
      postJson("/assets/issue", IssueV1Request(address, name, description, quantity, decimals, reissuable, fee)).as[Transaction]

    def placeOrder(order: Order): Future[MatcherResponse] =
      matcherPost("/matcher/orderbook", order.json()).as[MatcherResponse]

    def expectIncorrectOrderPlacement(order: Order, expectedStatusCode: Int, expectedStatus: String): Future[Boolean] =
      matcherPost("/matcher/orderbook", order.json()) transform {
        case Failure(UnexpectedStatusCodeException(_, `expectedStatusCode`, responseBody)) =>
          Try(parse(responseBody).as[MatcherStatusResponse]) match {
            case Success(mr) if mr.status == expectedStatus => Success(true)
            case Failure(f)                                 => Failure(new RuntimeException(s"Failed to parse response: $f"))
          }
        case Success(r) => Failure(new RuntimeException(s"Unexpected matcher response: (${r.getStatusCode}) ${r.getResponseBody}"))
        case _          => Failure(new RuntimeException(s"Unexpected failure from matcher"))
      }

    def cancelOrder(amountAsset: String, priceAsset: String, request: CancelOrderRequest): Future[MatcherStatusResponse] =
      matcherPost(s"/matcher/orderbook/$amountAsset/$priceAsset/cancel", request.json).as[MatcherStatusResponse]

    def retrying(r: Request,
                 interval: FiniteDuration = 1.second,
                 statusCode: Int = HttpConstants.ResponseStatusCodes.OK_200,
                 waitForStatus: Boolean = false): Future[Response] = {
      def executeRequest: Future[Response] = {
        n.log.trace(s"Executing request '$r'")
<<<<<<< HEAD
        n.client.executeRequest(r, new AsyncCompletionHandler[Response] {
          override def onCompleted(response: Response): Response = {
            if (response.getStatusCode == statusCode) {
              n.log.debug(s"Request: ${r.getMethod} ${r.getUrl}\nResponse: ${response.getResponseBody}")
              response
            } else {
              n.log.debug(s"Request: ${r.getMethod} ${r.getUrl}\nUnexpected status code(${response.getStatusCode}): ${response.getResponseBody}")
              throw UnexpectedStatusCodeException(r.getUrl, response.getStatusCode, response.getResponseBody)
=======
        if (r.getStringData != null) n.log.debug(s"Request's body '${r.getStringData}'")
        n.client
          .executeRequest(
            r,
            new AsyncCompletionHandler[Response] {
              override def onCompleted(response: Response): Response = {
                if (response.getStatusCode == statusCode) {
                  n.log.debug(s"Request: ${r.getUrl}\nResponse: ${response.getResponseBody}")
                  response
                } else {
                  n.log.debug(s"Request: ${r.getUrl}\nUnexpected status code(${response.getStatusCode}): ${response.getResponseBody}")
                  throw UnexpectedStatusCodeException(r.getUrl, response.getStatusCode, response.getResponseBody)
                }
              }
>>>>>>> 632e32ca
            }
          )
          .toCompletableFuture
          .toScala
          .recoverWith {
            case e: UnexpectedStatusCodeException if waitForStatus =>
              n.log.debug(s"Failed to execute request '$r' with error: ${e.getMessage}")
              timer.schedule(executeRequest, interval)
            case e @ (_: IOException | _: TimeoutException) =>
              n.log.debug(s"Failed to execute request '$r' with error: ${e.getMessage}")
              timer.schedule(executeRequest, interval)
          }
      }

      executeRequest
    }

    def once(r: Request): Future[Response] = {
      n.log.debug(s"Request: ${r.getMethod} ${r.getUrl}")
      n.client
<<<<<<< HEAD
        .executeRequest(r, new AsyncCompletionHandler[Response] {
          override def onCompleted(response: Response): Response = {
            n.log.debug(s"Response for ${r.getMethod} ${r.getUrl} is ${response.getStatusCode}")
            response
=======
        .executeRequest(
          r,
          new AsyncCompletionHandler[Response] {
            override def onCompleted(response: Response): Response = {
              n.log.debug(s"Response for ${r.getUrl} is ${response.getStatusCode}")
              response
            }
>>>>>>> 632e32ca
          }
        )
        .toCompletableFuture
        .toScala
    }

    def debugStateAt(height: Long): Future[Map[String, Long]] = getWithApiKey(s"/debug/stateWaves/$height").as[Map[String, Long]]

    def debugPortfoliosFor(address: String, considerUnspent: Boolean): Future[Portfolio] = {
      getWithApiKey(s"/debug/portfolios/$address?considerUnspent=$considerUnspent")
    }.as[Portfolio]

    def debugMinerInfo(): Future[Seq[State]] = getWithApiKey(s"/debug/minerInfo").as[Seq[State]]

    def accountEffectiveBalance(acc: String): Future[Long] = n.effectiveBalance(acc).map(_.balance)

    def accountBalance(acc: String): Future[Long] = n.balance(acc).map(_.balance)

    def accountBalances(acc: String): Future[(Long, Long)] = {
      n.balance(acc).map(_.balance).zip(n.effectiveBalance(acc).map(_.balance))
    }

    def assertBalances(acc: String, balance: Long, effectiveBalance: Long)(implicit pos: Position): Future[Unit] = {
      for {
        newBalance          <- accountBalance(acc)
        newEffectiveBalance <- accountEffectiveBalance(acc)
      } yield {
        withClue(s"effective balance of $acc") {
          newEffectiveBalance shouldBe effectiveBalance
        }
        withClue(s"balance of $acc") {
          newBalance shouldBe balance
        }
      }
    }

    def assertAssetBalance(acc: String, assetIdString: String, balance: Long)(implicit pos: Position): Future[Unit] = {
      n.assetBalance(acc, assetIdString).map(_.balance shouldBe balance)
    }

  }

  implicit class NodesAsyncHttpApi(nodes: Seq[Node]) extends Matchers {
    def waitForHeightAriseAndTxPresent(transactionId: String)(implicit p: Position): Future[Unit] =
      for {
        allHeights   <- traverse(nodes)(_.waitForTransaction(transactionId).map(_.height))
        _            <- traverse(nodes)(_.waitForHeight(allHeights.max + 2))
        finalHeights <- traverse(nodes)(_.waitForTransaction(transactionId).map(_.height))
      } yield all(finalHeights).shouldBe(finalHeights.head)

    def waitForHeightArise(): Future[Unit] =
      for {
        height <- traverse(nodes)(_.height).map(_.max)
        _      <- traverse(nodes)(_.waitForHeight(height + 1))
      } yield ()

    def waitForSameBlocksAt(height: Int, retryInterval: FiniteDuration = 5.seconds): Future[Boolean] = {

      def waitHeight = waitFor[Int](s"all heights >= $height")(retryInterval)(_.height, _.forall(_ >= height))

      def waitSameBlocks =
        waitFor[Block](s"same blocks at height = $height")(retryInterval)(_.blockAt(height), { blocks =>
          val sig = blocks.map(_.signature)
          sig.forall(_ == sig.head)
        })

      for {
        _ <- waitHeight
        r <- waitSameBlocks
      } yield r
    }

    def waitFor[A](desc: String)(retryInterval: FiniteDuration)(request: Node => Future[A], cond: Iterable[A] => Boolean): Future[Boolean] = {
      def retry = timer.schedule(waitFor(desc)(retryInterval)(request, cond), retryInterval)

      Future
        .traverse(nodes)(request)
        .map(cond)
        .recover { case _ => false }
        .flatMap {
          case true  => Future.successful(true)
          case false => retry
        }
    }

  }

  implicit class RequestBuilderOps(self: RequestBuilder) {
    def withApiKey(x: String): RequestBuilder = self.setHeader(api_key.name, x)
  }

}<|MERGE_RESOLUTION|>--- conflicted
+++ resolved
@@ -87,9 +87,6 @@
     def getOrderbookByPublicKey(publicKey: String, timestamp: Long, signature: ByteStr): Future[Seq[OrderBookHistory]] =
       matcherGetWithSignature(s"/matcher/orderbook/$publicKey", timestamp, signature).as[Seq[OrderBookHistory]]
 
-    def getOrderbookByPublicKey(publicKey: String, timestamp: Long, signature: ByteStr): Future[Seq[OrderBookHistory]] =
-      matcherGetWithSignature(s"/matcher/orderbook/$publicKey", timestamp, signature).as[Seq[OrderBookHistory]]
-
     def matcherGetStatusCode(path: String, statusCode: Int): Future[MessageMatcherResponse] =
       matcherGet(path, statusCode = statusCode).as[MessageMatcherResponse]
 
@@ -102,15 +99,11 @@
     def getOrderBook(asset: String): Future[OrderBookResponse] =
       matcherGet(s"/matcher/orderbook/$asset/WAVES").as[OrderBookResponse]
 
-<<<<<<< HEAD
-
-=======
     def getOrderbookByPublicKeyActive(publicKey: String, timestamp: Long, signature: ByteStr): Future[Seq[OrderBookHistory]] =
       matcherGetWithSignature(s"/matcher/orderbook/$publicKey?activeOnly=true", timestamp, signature).as[Seq[OrderBookHistory]]
 
     def getReservedBalance(publicKey: String, timestamp: Long, signature: ByteStr): Future[Map[String, Long]] =
       matcherGetWithSignature(s"/matcher/balance/reserved/$publicKey", timestamp, signature).as[Map[String, Long]]
->>>>>>> 632e32ca
 
     def get(path: String, f: RequestBuilder => RequestBuilder = identity): Future[Response] =
       retrying(f(_get(s"${n.nodeApiEndpoint}$path")).build())
@@ -226,14 +219,6 @@
       case Failure(ex)                                       => Failure(ex)
     }
 
-<<<<<<< HEAD
-    def waitForTransaction(txId: String, retryInterval: FiniteDuration = 1.second): Future[Transaction] =
-      waitFor[Option[Transaction]](s"transaction $txId")(_.transactionInfo(txId).transform {
-      case Success(tx) => Success(Some(tx))
-      case Failure(UnexpectedStatusCodeException(_, 404, _)) => Success(None)
-      case Failure(ex) => Failure(ex)
-    }, tOpt => tOpt.exists(_.id == txId), retryInterval).map(_.get)
-=======
     def waitForTransaction(txId: String, retryInterval: FiniteDuration = 1.second): Future[TransactionInfo] =
       waitFor[Option[TransactionInfo]](s"transaction $txId")(
         _.transactionInfo(txId).transform {
@@ -244,7 +229,6 @@
         tOpt => tOpt.exists(_.id == txId),
         retryInterval
       ).map(_.get)
->>>>>>> 632e32ca
 
     def waitForUtxIncreased(fromSize: Int): Future[Int] = waitFor[Int](s"utxSize > $fromSize")(
       _.utxSize,
@@ -474,16 +458,6 @@
                  waitForStatus: Boolean = false): Future[Response] = {
       def executeRequest: Future[Response] = {
         n.log.trace(s"Executing request '$r'")
-<<<<<<< HEAD
-        n.client.executeRequest(r, new AsyncCompletionHandler[Response] {
-          override def onCompleted(response: Response): Response = {
-            if (response.getStatusCode == statusCode) {
-              n.log.debug(s"Request: ${r.getMethod} ${r.getUrl}\nResponse: ${response.getResponseBody}")
-              response
-            } else {
-              n.log.debug(s"Request: ${r.getMethod} ${r.getUrl}\nUnexpected status code(${response.getStatusCode}): ${response.getResponseBody}")
-              throw UnexpectedStatusCodeException(r.getUrl, response.getStatusCode, response.getResponseBody)
-=======
         if (r.getStringData != null) n.log.debug(s"Request's body '${r.getStringData}'")
         n.client
           .executeRequest(
@@ -498,7 +472,6 @@
                   throw UnexpectedStatusCodeException(r.getUrl, response.getStatusCode, response.getResponseBody)
                 }
               }
->>>>>>> 632e32ca
             }
           )
           .toCompletableFuture
@@ -519,12 +492,6 @@
     def once(r: Request): Future[Response] = {
       n.log.debug(s"Request: ${r.getMethod} ${r.getUrl}")
       n.client
-<<<<<<< HEAD
-        .executeRequest(r, new AsyncCompletionHandler[Response] {
-          override def onCompleted(response: Response): Response = {
-            n.log.debug(s"Response for ${r.getMethod} ${r.getUrl} is ${response.getStatusCode}")
-            response
-=======
         .executeRequest(
           r,
           new AsyncCompletionHandler[Response] {
@@ -532,7 +499,6 @@
               n.log.debug(s"Response for ${r.getUrl} is ${response.getStatusCode}")
               response
             }
->>>>>>> 632e32ca
           }
         )
         .toCompletableFuture
