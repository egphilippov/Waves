--- conflicted
+++ resolved
@@ -392,62 +392,6 @@
     new PaymentTransaction(testAcc, recipient, amount, fee, time, sig)
   }
 
-<<<<<<< HEAD
-  def getBalances(a: AssetAcc*): Seq[Long] = {
-    a.map(state.assetBalance(_))
-  }
-
-  property("Order matching") {
-    forAll { x: (OrderMatch, PrivateKeyAccount) =>
-      withRollbackTest {
-        def feeInAsset(amount: Long, assetId: Option[AssetId]): Long = {
-          if (assetId.isEmpty) amount else 0L
-        }
-
-        def amountInWaves(amount: Long, order: Order): Long = {
-          if (order.assetPair.first.isEmpty) {
-            val sign = if (order.orderType == OrderType.BUY) -1 else 1
-            amount * sign
-          } else 0L
-        }
-
-        val (om, matcher) = x
-
-        val pair = om.buyOrder.assetPair
-        val buyer = om.buyOrder.sender
-        val seller = om.sellOrder.sender
-
-        val buyerAcc1 = AssetAcc(buyer, pair.first)
-        val buyerAcc2 = AssetAcc(buyer, pair.second)
-        val sellerAcc1 = AssetAcc(seller, pair.first)
-        val sellerAcc2 = AssetAcc(seller, pair.second)
-        val buyerFeeAcc = AssetAcc(buyer, None)
-        val sellerFeeAcc = AssetAcc(seller, None)
-        val matcherFeeAcc = AssetAcc(om.buyOrder.matcher, None)
-
-        val Seq(buyerBal1, buyerBal2, sellerBal1, sellerBal2, buyerFeeBal, sellerFeeBal, matcherFeeBal) =
-          getBalances(buyerAcc1, buyerAcc2, sellerAcc1, sellerAcc2, buyerFeeAcc, sellerFeeAcc, matcherFeeAcc)
-
-        state.applyChanges(state.calcNewBalances(Seq(om), Map(), allowTemporaryNegative = true))
-
-        val Seq(newBuyerBal1, newBuyerBal2, newSellerBal1, newSellerBal2, newBuyerFeeBal, newSellerFeeBal, newMatcherFeeBal) =
-          getBalances(buyerAcc1, buyerAcc2, sellerAcc1, sellerAcc2, buyerFeeAcc, sellerFeeAcc, matcherFeeAcc)
-
-        newBuyerBal1 should be(buyerBal1 - om.amount - feeInAsset(om.buyMatcherFee, buyerAcc1.assetId))
-        newBuyerBal2 should be(buyerBal2 + BigInt(om.amount) * Order.PriceConstant / om.price -
-          feeInAsset(om.buyMatcherFee, buyerAcc2.assetId))
-        newSellerBal1 should be(sellerBal1 + om.amount - feeInAsset(om.sellMatcherFee, sellerAcc1.assetId))
-        newSellerBal2 should be(sellerBal2 - BigInt(om.amount) * Order.PriceConstant / om.price -
-          feeInAsset(om.sellMatcherFee, sellerAcc2.assetId))
-        newBuyerFeeBal should be(buyerFeeBal - om.buyMatcherFee + amountInWaves(om.amount, om.buyOrder))
-        newSellerFeeBal should be(sellerFeeBal - om.sellMatcherFee + amountInWaves(om.amount, om.sellOrder))
-        newMatcherFeeBal should be(matcherFeeBal + om.buyMatcherFee + om.sellMatcherFee - om.fee)
-      }
-    }
-  }
-
-
-=======
   private def withRollbackTest(test: => Unit): Unit = {
     val startedState = state.stateHeight
     val h = state.hash
@@ -471,5 +415,58 @@
     }
   }
 
->>>>>>> c4419024
+  def getBalances(a: AssetAcc*): Seq[Long] = {
+    a.map(state.assetBalance(_))
+  }
+
+  property("Order matching") {
+    forAll { x: (OrderMatch, PrivateKeyAccount) =>
+      withRollbackTest {
+        def feeInAsset(amount: Long, assetId: Option[AssetId]): Long = {
+          if (assetId.isEmpty) amount else 0L
+        }
+
+        def amountInWaves(amount: Long, order: Order): Long = {
+          if (order.assetPair.first.isEmpty) {
+            val sign = if (order.orderType == OrderType.BUY) -1 else 1
+            amount * sign
+          } else 0L
+        }
+
+        val (om, matcher) = x
+
+        val pair = om.buyOrder.assetPair
+        val buyer = om.buyOrder.sender
+        val seller = om.sellOrder.sender
+
+        val buyerAcc1 = AssetAcc(buyer, pair.first)
+        val buyerAcc2 = AssetAcc(buyer, pair.second)
+        val sellerAcc1 = AssetAcc(seller, pair.first)
+        val sellerAcc2 = AssetAcc(seller, pair.second)
+        val buyerFeeAcc = AssetAcc(buyer, None)
+        val sellerFeeAcc = AssetAcc(seller, None)
+        val matcherFeeAcc = AssetAcc(om.buyOrder.matcher, None)
+
+        val Seq(buyerBal1, buyerBal2, sellerBal1, sellerBal2, buyerFeeBal, sellerFeeBal, matcherFeeBal) =
+          getBalances(buyerAcc1, buyerAcc2, sellerAcc1, sellerAcc2, buyerFeeAcc, sellerFeeAcc, matcherFeeAcc)
+
+        state.applyChanges(state.calcNewBalances(Seq(om), Map(), allowTemporaryNegative = true))
+
+        val Seq(newBuyerBal1, newBuyerBal2, newSellerBal1, newSellerBal2, newBuyerFeeBal, newSellerFeeBal, newMatcherFeeBal) =
+          getBalances(buyerAcc1, buyerAcc2, sellerAcc1, sellerAcc2, buyerFeeAcc, sellerFeeAcc, matcherFeeAcc)
+
+        newBuyerBal1 should be(buyerBal1 - om.amount - feeInAsset(om.buyMatcherFee, buyerAcc1.assetId))
+        newBuyerBal2 should be(buyerBal2 + BigInt(om.amount) * Order.PriceConstant / om.price -
+          feeInAsset(om.buyMatcherFee, buyerAcc2.assetId))
+        newSellerBal1 should be(sellerBal1 + om.amount - feeInAsset(om.sellMatcherFee, sellerAcc1.assetId))
+        newSellerBal2 should be(sellerBal2 - BigInt(om.amount) * Order.PriceConstant / om.price -
+          feeInAsset(om.sellMatcherFee, sellerAcc2.assetId))
+        newBuyerFeeBal should be(buyerFeeBal - om.buyMatcherFee + amountInWaves(om.amount, om.buyOrder))
+        newSellerFeeBal should be(sellerFeeBal - om.sellMatcherFee + amountInWaves(om.amount, om.sellOrder))
+        newMatcherFeeBal should be(matcherFeeBal + om.buyMatcherFee + om.sellMatcherFee - om.fee)
+      }
+    }
+  }
+
+
 }