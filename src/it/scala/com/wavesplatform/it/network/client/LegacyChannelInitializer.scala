--- conflicted
+++ resolved
@@ -12,11 +12,7 @@
   ch.pipeline()
     .addLast(
       new HandshakeDecoder,
-<<<<<<< HEAD
-      new HandshakeTimeoutHandler(1.minute),
-=======
       new HandshakeTimeoutHandler(30.seconds),
->>>>>>> a4960794
       handshakeHandler,
       new LengthFieldPrepender(4),
       new LengthFieldBasedFrameDecoder(1024*1024, 0, 4, 0, 4),
