package com.wavesplatform.matcher

import java.io.{File, PrintWriter}
import java.util.{HashMap => JHashMap, HashSet => JHashSet}

import akka.actor.ActorSystem
import akka.persistence.serialization.Snapshot
import akka.serialization.SerializationExtension
import com.google.common.base.Charsets.UTF_8
import com.google.common.primitives.Shorts
import com.typesafe.config.ConfigFactory
import com.wavesplatform.account.{Address, AddressScheme}
import com.wavesplatform.database._
import com.wavesplatform.db.openDB
import com.wavesplatform.matcher.api.DBUtils
<<<<<<< HEAD
import com.wavesplatform.matcher.market.{MatcherActor, OrderBookActor}
import com.wavesplatform.matcher.model.OrderBook
import com.wavesplatform.settings.{WavesSettings, loadConfig}
import com.wavesplatform.state.{ByteStr, EitherExt2}
import com.wavesplatform.transaction.assets.exchange.{AssetPair, Order}
=======
import com.wavesplatform.matcher.market.OrderBookActor
import com.wavesplatform.matcher.model.LimitOrder
import com.wavesplatform.settings.{WavesSettings, loadConfig}
import com.wavesplatform.state.{ByteStr, EitherExt2}
import com.wavesplatform.transaction.AssetId
import com.wavesplatform.transaction.assets.exchange.AssetPair
>>>>>>> 25ce89d3
import com.wavesplatform.utils.ScorexLogging
import org.iq80.leveldb.DB

import scala.collection.JavaConverters._
import scala.collection.immutable.Set
import scala.concurrent.Await
import scala.concurrent.duration.Duration

object MatcherTool extends ScorexLogging {
  private def collectStats(db: DB): Unit = {
    log.info("Collecting stats")
    val iterator = db.iterator()
    iterator.seekToFirst()

    val result = new JHashMap[Short, Stats]

    def add(prefix: Short, e: java.util.Map.Entry[Array[Byte], Array[Byte]]): Unit = {
      result.compute(
        prefix,
        (_, maybePrev) =>
          maybePrev match {
            case null => Stats(1, e.getKey.length, e.getValue.length)
            case prev => Stats(prev.entryCount + 1, prev.totalKeySize + e.getKey.length, prev.totalValueSize + e.getValue.length)
        }
      )
    }

    try {
      while (iterator.hasNext) {
        val e = iterator.next()
        e.getKey match {
          case SK.Orders(_)                => add(100.toShort, e)
          case SK.OrdersInfo(_)            => add(101.toShort, e)
          case SK.AddressToOrders(_)       => add(102.toShort, e)
          case SK.AddressToActiveOrders(_) => add(103.toShort, e)
          case SK.AddressPortfolio(_)      => add(104.toShort, e)
          case SK.Transactions(_)          => add(104.toShort, e)
          case SK.OrdersToTxIds(_)         => add(106.toShort, e)
          case bytes =>
            val prefix = Shorts.fromByteArray(bytes.take(2))
            add(prefix, e)
        }
      }
    } finally iterator.close()

    for ((k, s) <- result.asScala) {
      println(s"$k, ${s.entryCount}, ${s.totalKeySize}, ${s.totalValueSize}")
    }
  }

  private def deleteLegacyEntries(db: DB): Unit = {
    val keysToDelete = Seq.newBuilder[Array[Byte]]

    db.iterateOver("matcher:".getBytes(UTF_8))(e => keysToDelete += e.getKey)

    db.readWrite(rw => keysToDelete.result().foreach(rw.delete(_, "matcher-legacy-entries")))
  }

<<<<<<< HEAD
  private def collectActiveOrders(db: DB): Map[AssetPair, Map[ByteStr, Order]] = {
    val activeOrders = new JHashMap[AssetPair, Map[ByteStr, Order]]()
    db.iterateOver(MatcherKeys.OrderInfoPrefix) { e =>
      val info = MatcherKeys.decodeOrderInfo(e.getValue)
      if (!info.status.isFinal) {
        val orderId = e.extractId()
        db.get(MatcherKeys.order(orderId)) match {
          case Some(order) =>
            activeOrders.compute(order.assetPair, { (_, maybePrev) =>
              Option(maybePrev).fold(Map(orderId -> order))(_.updated(orderId, order))
            })
          case None =>
            log.info(s"Missing order $orderId")
        }

      }
    }

    activeOrders.asScala.toMap
  }

  private def extractPersistenceId(key: Array[Byte]): (String, Int) = (
    new String(key, 1, key.length - 5, UTF_8),
    Ints.fromByteArray(key.takeRight(4))
  )

  private def recoverOrderBooks(db: DB, matcherSnapshotsDirectory: String, config: Config, dryRun: Boolean): Unit = {
    log.info("Recovering order books")

    val system = ActorSystem("matcher-tool", config)
    val se     = SerializationExtension(system)

    val orderBookSnapshots = new JHashMap[AssetPair, (OrderBook, Int)]
    val snapshotDB         = openDB(matcherSnapshotsDirectory)
    try {
      snapshotDB.iterateOver(Array(3.toByte)) { e =>
        val (persistenceId, seqNr) = extractPersistenceId(e.getKey)
        se.deserialize(e.getValue, classOf[Snapshot]).get.data match {
          case _: MatcherActor.Snapshot => log.info("Encountered Matcher Actor snapshot")
          case OrderBookActor.Snapshot(orderBook) =>
            val pairStr = persistenceId.split("-")
            orderBookSnapshots.compute(AssetPair.createAssetPair(pairStr(0), pairStr(1)).get, { (_, v) =>
              if (v == null || v._2 < seqNr) (orderBook, seqNr) else v
            })
        }

      }

      if (orderBookSnapshots.isEmpty) {
        log.warn("No snapshots found, please check your configuration")
      } else {
        log.info(s"Collected ${orderBookSnapshots.size()} order book snapshots")

        val allOrderBooks   = orderBookSnapshots.asScala.map { case (k, v) => k -> v._1 }
        val allActiveOrders = collectActiveOrders(db)

        val snapshotsToUpdate     = new JHashMap[AssetPair, OrderBook]
        var snapshotUpdateCounter = 0
        val ordersToCancel        = Set.newBuilder[ByteStr]

        for (assetPair <- allOrderBooks.keySet ++ allActiveOrders.keySet) {
          val orderBookFromSnapshot = allOrderBooks.getOrElse(assetPair, OrderBook.empty)
          val computedActiveOrders  = allActiveOrders.getOrElse(assetPair, Map.empty)

          for (orderId <- computedActiveOrders.keySet ++ orderBookFromSnapshot.allOrderIds) {
            if (!computedActiveOrders.contains(orderId)) {
              snapshotUpdateCounter += 1
              snapshotsToUpdate.compute(
                assetPair, { (_, ob) =>
                  val currentOrderBook = Option(ob).getOrElse(orderBookFromSnapshot)
                  OrderBook
                    .cancelOrder(currentOrderBook, orderId)
                    .fold(currentOrderBook)(OrderBook.updateState(currentOrderBook, _))
                }
              )
            }
            if (!orderBookFromSnapshot.allOrderIds(orderId)) {
              ordersToCancel += orderId
            }
          }
        }
        val allOrderIdsToCancel = ordersToCancel.result().map(id => id -> DBUtils.orderInfo(db, id).copy(canceledByUser = Some(true)))
        log.info(s"Cancelling ${allOrderIdsToCancel.size} order(s)")
        db.readWrite { rw =>
          for ((id, info) <- allOrderIdsToCancel) {
            log.info(s"Cancelling order $id")
            if (!dryRun) {
              rw.put(MatcherKeys.orderInfo(id), info)
            }
          }
        }

        log.info(s"Updating ${snapshotsToUpdate.size()} snapshot(s)")
        snapshotDB.readWrite { rw =>
          for ((assetPair, orderBook) <- snapshotsToUpdate.asScala) {
            val (_, seqNr)    = orderBookSnapshots.get(assetPair)
            val snapshotBytes = se.serialize(Snapshot(OrderBookActor.Snapshot(orderBook)))
            if (!dryRun) {
              rw.put(MatcherSnapshotStore.kSnapshot(assetPair.toString, seqNr), snapshotBytes.get)
            }
          }
        }
      }
    } finally {
      log.info("Terminating actor system")
      Await.ready(system.terminate(), Duration.Inf)
      log.info("Closing snapshot store")
      snapshotDB.close()
    }
=======
  private def recalculateReservedBalance(db: DB): Unit = {
    log.info("Recalculating reserved balances")
    val calculatedReservedBalances = new JHashMap[Address, Map[Option[AssetId], Long]]()
    val ordersToDelete             = Seq.newBuilder[ByteStr]
    var discrepancyCounter         = 0

    db.iterateOver(MatcherKeys.OrderInfoPrefix) { e =>
      val orderId   = e.extractId()
      val orderInfo = MatcherKeys.decodeOrderInfo(e.getValue)
      if (!orderInfo.status.isFinal) {
        db.get(MatcherKeys.order(orderId)) match {
          case None =>
            log.info(s"Missing order $orderId")
            ordersToDelete += orderId
          case Some(order) =>
            calculatedReservedBalances.compute(
              order.sender, { (_, prevBalances) =>
                val lo             = LimitOrder(order)
                val spendId        = order.getSpendAssetId
                val spendRemaining = lo.getRawSpendAmount - orderInfo.totalSpend(lo)
                val remainingFee   = releaseFee(lo, orderInfo.remainingFee, 0)

                val r = Option(prevBalances).fold(Map(spendId -> spendRemaining)) { prevBalances =>
                  prevBalances.updated(spendId, prevBalances.getOrElse(spendId, 0L) + spendRemaining)
                }

                r.updated(None, r.getOrElse(None, 0L) + remainingFee)
              }
            )
        }
      }
    }

    log.info("Loading stored reserved balances")
    val allReservedBalances = getAddresses(db).asScala.map(a => a -> DBUtils.reservedBalance(db, a)).toMap

    if (allReservedBalances.size != calculatedReservedBalances.size()) {
      log.info(s"Calculated balances: ${calculatedReservedBalances.size()}, stored balances: ${allReservedBalances.size}")
    }

    val corrections = Seq.newBuilder[((Address, Option[AssetId]), Long)]
    var assetsToAdd = Map.empty[Address, Set[Option[AssetId]]]

    for (address <- allReservedBalances.keySet ++ calculatedReservedBalances.keySet().asScala) {
      val calculated = calculatedReservedBalances.getOrDefault(address, Map.empty)
      val stored     = allReservedBalances.getOrElse(address, Map.empty)
      if (calculated != stored) {
        for (assetId <- calculated.keySet ++ stored.keySet) {
          val calculatedBalance = calculated.getOrElse(assetId, 0L)
          val storedBalance     = stored.getOrElse(assetId, 0L)

          if (calculatedBalance != storedBalance) {
            if (!stored.contains(assetId)) assetsToAdd += address -> (assetsToAdd.getOrElse(address, Set.empty) + assetId)

            discrepancyCounter += 1
            corrections += (address, assetId) -> calculatedBalance
          }
        }
      }
    }

    log.info(s"Found $discrepancyCounter discrepancies; writing reserved balances")

    db.readWrite { rw =>
      for ((address, newAssetIds) <- assetsToAdd) {
        val k         = MatcherKeys.openVolumeSeqNr(address)
        val currSeqNr = rw.get(k)

        rw.put(k, currSeqNr + newAssetIds.size)
        for ((assetId, i) <- newAssetIds.zipWithIndex) {
          rw.put(MatcherKeys.openVolumeAsset(address, currSeqNr + 1 + i), assetId)
        }
      }

      for (((address, assetId), value) <- corrections.result()) {
        rw.put(MatcherKeys.openVolume(address, assetId), Some(value))
      }
    }

    log.info("Completed")
>>>>>>> 25ce89d3
  }

  def main(args: Array[String]): Unit = {
    log.info(s"OK, engine start")

    val userConfig   = args.headOption.fold(ConfigFactory.empty())(f => ConfigFactory.parseFile(new File(f)))
    val actualConfig = loadConfig(userConfig)
    val settings     = WavesSettings.fromConfig(actualConfig)
    val db           = openDB(settings.matcherSettings.dataDir)

    AddressScheme.current = new AddressScheme {
      override val chainId: Byte = settings.blockchainSettings.addressSchemeCharacter.toByte
    }

    val start = System.currentTimeMillis()
    args(1) match {
      case "stats" => collectStats(db)
      case "ao" =>
        val address = Address.fromString(args(2)).explicitGet()
        if (args.length == 5) {
          val pair = AssetPair.createAssetPair(args(3), args(4)).get
          val xs   = DBUtils.ordersByAddressAndPair(db, address, pair, activeOnly = false, Int.MaxValue)
          println(s"""${xs.map { case (o, oi) => s"id: ${o.id()}\n  $o\n  $oi" }.mkString("\n")}""")
        } else {
          val xs = DBUtils.ordersByAddress(db, Address.fromString(args(2)).explicitGet(), activeOnly = true, Int.MaxValue)
          println(s"""${xs.map { case (o, oi) => s"id: ${o.id()}\n  $o\n  $oi" }.mkString("\n")}""")
          println(s"""Total active orders: ${db.get(MatcherKeys.activeOrdersSize(address))}""".stripMargin)
        }
      case "ob" =>
        val pair   = AssetPair.createAssetPair(args(2), args(3)).get
        val system = ActorSystem("matcher-tool", actualConfig)
        val se     = SerializationExtension(system)
        try {
          val snapshotDB    = openDB(settings.matcherSettings.snapshotsDataDir)
          val persistenceId = OrderBookActor.name(pair)

          val historyKey = MatcherSnapshotStore.kSMHistory(persistenceId)
          val history    = historyKey.parse(snapshotDB.get(historyKey.keyBytes))
          println(s"Snapshots history for $pair: $history")

          history.headOption.foreach { lastSnapshotNr =>
            val lastSnapshotKey     = MatcherSnapshotStore.kSnapshot(persistenceId, lastSnapshotNr)
            val lastSnapshotRawData = lastSnapshotKey.parse(snapshotDB.get(lastSnapshotKey))
            val lastSnapshot        = se.deserialize(lastSnapshotRawData, classOf[Snapshot]).get.data.asInstanceOf[OrderBookActor.Snapshot].orderBook
            println(s"Last snapshot: $lastSnapshot")
            println(s"Asks:\n${lastSnapshot.asks.valuesIterator.flatten.map(x => s"${x.order.id()} -> $x").mkString("\n")}")
            println(s"Bids:\n${lastSnapshot.bids.valuesIterator.flatten.map(x => s"${x.order.id()} -> $x").mkString("\n")}")
          }
        } finally {
          Await.ready(system.terminate(), Duration.Inf)
        }
      case "oi" =>
        val id = ByteStr.decodeBase58(args(2)).get
        println(s"Loading order '$id'")

        val orderKey = MatcherKeys.order(id)
        orderKey.parse(db.get(orderKey.keyBytes)).foreach { o =>
          println(s"Order (id=${o.id()}): $o")
        }

        val orderInfoKey = MatcherKeys.orderInfoOpt(id)
        orderInfoKey.parse(db.get(orderInfoKey.keyBytes)).foreach { oi =>
          println(s"Order info: $oi")
        }
      case "ddd" =>
        log.warn("DELETING LEGACY ENTRIES")
        deleteLegacyEntries(db)
      case "compact" =>
        log.info("Compacting database")
        db.compactRange(null, null)
      case "dump-active" =>
        dumpActive(db, new File(args(2)))
      case _ =>
    }

    log.info(s"Completed in ${(System.currentTimeMillis() - start) / 1000}s")
    db.close()
  }

  case class Stats(entryCount: Long, totalKeySize: Long, totalValueSize: Long)

  class SK[A](suffix: String, extractor: Array[Byte] => Option[A]) {
    val keyBytes = ("matcher:" + suffix + ":").getBytes(UTF_8)
    def unapply(bytes: Array[Byte]): Option[A] = {
      val (prefix, suffix) = bytes.splitAt(keyBytes.length)
      if (prefix.sameElements(keyBytes)) extractor(suffix) else None
    }
  }

  object SK {
    def apply[A](suffix: String, extractor: Array[Byte] => Option[A]) = new SK(suffix, extractor)

    private def byteStr(b: Array[Byte]) = ByteStr.decodeBase58(new String(b, UTF_8)).toOption
    private def addr(b: Array[Byte])    = Address.fromString(new String(b, UTF_8)).toOption

    val Orders                = SK("orders", byteStr)
    val OrdersInfo            = SK("infos", byteStr)
    val AddressToOrders       = SK("addr-orders", addr)
    val AddressToActiveOrders = SK("a-addr-orders", addr)
    val AddressPortfolio      = SK("portfolios", addr)
    val Transactions          = SK("transactions", byteStr)
    val OrdersToTxIds         = SK("ord-to-tx-ids", byteStr)
  }

  private def getAddresses(db: DB): JHashSet[Address] = {
    val start = System.currentTimeMillis()
    log.info("Collecting all addresses")
    val addresses = new JHashSet[Address]
    db.iterateOver(Shorts.toByteArray(5)) { e =>
      val addressBytes = new Array[Byte](Address.AddressLength)
      Array.copy(e.getKey, 2, addressBytes, 0, Address.AddressLength)
      addresses.add(Address.fromBytes(addressBytes).explicitGet())
    }
    log.info(s"Total addresses: ${addresses.size} in ${System.currentTimeMillis() - start}ms")
    addresses
  }

  private def dumpActive(db: DB, to: File): Unit = {
    log.info(s"Dumping active order ids to file ${to.getAbsolutePath}")
    val sb = new PrintWriter(to)
    try {
      getAddresses(db).asScala.toVector.sortBy(_.stringRepr).foreach { address =>
        val activeInCommonIndex = DBUtils.ordersByAddress(db, address, activeOnly = true, maxOrders = Int.MaxValue)
        if (activeInCommonIndex.nonEmpty) {
          sb.append("addr=")
          sb.append(address.toString)
          sb.append(":\n  common: ")
          activeInCommonIndex.foreach {
            case (o, _) =>
              sb.append(o.id().base58)
              sb.append(", ")
          }
          sb.append("\n")

          implicit val assetPairOrd: Ordering[AssetPair] = Ordering.by[AssetPair, String](_.key)
          val pairs = activeInCommonIndex
            .map { case (o, _) => o.assetPair }
            .toSet
            .toVector
            .sorted

          pairs.foreach { pair =>
            val ordersInPairIndex = DBUtils.ordersByAddressAndPair(db, address, pair, activeOnly = true, maxOrders = Int.MaxValue)
            if (ordersInPairIndex.nonEmpty) {
              sb.append("  p=")
              sb.append(pair.key)
              sb.append(": ")
              ordersInPairIndex.foreach {
                case (o, oi) =>
                  sb.append(o.id().toString)
                  sb.append(", ")

                case _ =>
              }
              sb.append("\n")
            } else {
              sb.append("  WARN: expected to have orders\n")
            }
          }
        }
      }
    } finally {
      sb.close()
    }
  }
}<|MERGE_RESOLUTION|>--- conflicted
+++ resolved
@@ -13,25 +13,14 @@
 import com.wavesplatform.database._
 import com.wavesplatform.db.openDB
 import com.wavesplatform.matcher.api.DBUtils
-<<<<<<< HEAD
-import com.wavesplatform.matcher.market.{MatcherActor, OrderBookActor}
-import com.wavesplatform.matcher.model.OrderBook
+import com.wavesplatform.matcher.market.OrderBookActor
 import com.wavesplatform.settings.{WavesSettings, loadConfig}
 import com.wavesplatform.state.{ByteStr, EitherExt2}
-import com.wavesplatform.transaction.assets.exchange.{AssetPair, Order}
-=======
-import com.wavesplatform.matcher.market.OrderBookActor
-import com.wavesplatform.matcher.model.LimitOrder
-import com.wavesplatform.settings.{WavesSettings, loadConfig}
-import com.wavesplatform.state.{ByteStr, EitherExt2}
-import com.wavesplatform.transaction.AssetId
 import com.wavesplatform.transaction.assets.exchange.AssetPair
->>>>>>> 25ce89d3
 import com.wavesplatform.utils.ScorexLogging
 import org.iq80.leveldb.DB
 
 import scala.collection.JavaConverters._
-import scala.collection.immutable.Set
 import scala.concurrent.Await
 import scala.concurrent.duration.Duration
 
@@ -83,200 +72,6 @@
     db.iterateOver("matcher:".getBytes(UTF_8))(e => keysToDelete += e.getKey)
 
     db.readWrite(rw => keysToDelete.result().foreach(rw.delete(_, "matcher-legacy-entries")))
-  }
-
-<<<<<<< HEAD
-  private def collectActiveOrders(db: DB): Map[AssetPair, Map[ByteStr, Order]] = {
-    val activeOrders = new JHashMap[AssetPair, Map[ByteStr, Order]]()
-    db.iterateOver(MatcherKeys.OrderInfoPrefix) { e =>
-      val info = MatcherKeys.decodeOrderInfo(e.getValue)
-      if (!info.status.isFinal) {
-        val orderId = e.extractId()
-        db.get(MatcherKeys.order(orderId)) match {
-          case Some(order) =>
-            activeOrders.compute(order.assetPair, { (_, maybePrev) =>
-              Option(maybePrev).fold(Map(orderId -> order))(_.updated(orderId, order))
-            })
-          case None =>
-            log.info(s"Missing order $orderId")
-        }
-
-      }
-    }
-
-    activeOrders.asScala.toMap
-  }
-
-  private def extractPersistenceId(key: Array[Byte]): (String, Int) = (
-    new String(key, 1, key.length - 5, UTF_8),
-    Ints.fromByteArray(key.takeRight(4))
-  )
-
-  private def recoverOrderBooks(db: DB, matcherSnapshotsDirectory: String, config: Config, dryRun: Boolean): Unit = {
-    log.info("Recovering order books")
-
-    val system = ActorSystem("matcher-tool", config)
-    val se     = SerializationExtension(system)
-
-    val orderBookSnapshots = new JHashMap[AssetPair, (OrderBook, Int)]
-    val snapshotDB         = openDB(matcherSnapshotsDirectory)
-    try {
-      snapshotDB.iterateOver(Array(3.toByte)) { e =>
-        val (persistenceId, seqNr) = extractPersistenceId(e.getKey)
-        se.deserialize(e.getValue, classOf[Snapshot]).get.data match {
-          case _: MatcherActor.Snapshot => log.info("Encountered Matcher Actor snapshot")
-          case OrderBookActor.Snapshot(orderBook) =>
-            val pairStr = persistenceId.split("-")
-            orderBookSnapshots.compute(AssetPair.createAssetPair(pairStr(0), pairStr(1)).get, { (_, v) =>
-              if (v == null || v._2 < seqNr) (orderBook, seqNr) else v
-            })
-        }
-
-      }
-
-      if (orderBookSnapshots.isEmpty) {
-        log.warn("No snapshots found, please check your configuration")
-      } else {
-        log.info(s"Collected ${orderBookSnapshots.size()} order book snapshots")
-
-        val allOrderBooks   = orderBookSnapshots.asScala.map { case (k, v) => k -> v._1 }
-        val allActiveOrders = collectActiveOrders(db)
-
-        val snapshotsToUpdate     = new JHashMap[AssetPair, OrderBook]
-        var snapshotUpdateCounter = 0
-        val ordersToCancel        = Set.newBuilder[ByteStr]
-
-        for (assetPair <- allOrderBooks.keySet ++ allActiveOrders.keySet) {
-          val orderBookFromSnapshot = allOrderBooks.getOrElse(assetPair, OrderBook.empty)
-          val computedActiveOrders  = allActiveOrders.getOrElse(assetPair, Map.empty)
-
-          for (orderId <- computedActiveOrders.keySet ++ orderBookFromSnapshot.allOrderIds) {
-            if (!computedActiveOrders.contains(orderId)) {
-              snapshotUpdateCounter += 1
-              snapshotsToUpdate.compute(
-                assetPair, { (_, ob) =>
-                  val currentOrderBook = Option(ob).getOrElse(orderBookFromSnapshot)
-                  OrderBook
-                    .cancelOrder(currentOrderBook, orderId)
-                    .fold(currentOrderBook)(OrderBook.updateState(currentOrderBook, _))
-                }
-              )
-            }
-            if (!orderBookFromSnapshot.allOrderIds(orderId)) {
-              ordersToCancel += orderId
-            }
-          }
-        }
-        val allOrderIdsToCancel = ordersToCancel.result().map(id => id -> DBUtils.orderInfo(db, id).copy(canceledByUser = Some(true)))
-        log.info(s"Cancelling ${allOrderIdsToCancel.size} order(s)")
-        db.readWrite { rw =>
-          for ((id, info) <- allOrderIdsToCancel) {
-            log.info(s"Cancelling order $id")
-            if (!dryRun) {
-              rw.put(MatcherKeys.orderInfo(id), info)
-            }
-          }
-        }
-
-        log.info(s"Updating ${snapshotsToUpdate.size()} snapshot(s)")
-        snapshotDB.readWrite { rw =>
-          for ((assetPair, orderBook) <- snapshotsToUpdate.asScala) {
-            val (_, seqNr)    = orderBookSnapshots.get(assetPair)
-            val snapshotBytes = se.serialize(Snapshot(OrderBookActor.Snapshot(orderBook)))
-            if (!dryRun) {
-              rw.put(MatcherSnapshotStore.kSnapshot(assetPair.toString, seqNr), snapshotBytes.get)
-            }
-          }
-        }
-      }
-    } finally {
-      log.info("Terminating actor system")
-      Await.ready(system.terminate(), Duration.Inf)
-      log.info("Closing snapshot store")
-      snapshotDB.close()
-    }
-=======
-  private def recalculateReservedBalance(db: DB): Unit = {
-    log.info("Recalculating reserved balances")
-    val calculatedReservedBalances = new JHashMap[Address, Map[Option[AssetId], Long]]()
-    val ordersToDelete             = Seq.newBuilder[ByteStr]
-    var discrepancyCounter         = 0
-
-    db.iterateOver(MatcherKeys.OrderInfoPrefix) { e =>
-      val orderId   = e.extractId()
-      val orderInfo = MatcherKeys.decodeOrderInfo(e.getValue)
-      if (!orderInfo.status.isFinal) {
-        db.get(MatcherKeys.order(orderId)) match {
-          case None =>
-            log.info(s"Missing order $orderId")
-            ordersToDelete += orderId
-          case Some(order) =>
-            calculatedReservedBalances.compute(
-              order.sender, { (_, prevBalances) =>
-                val lo             = LimitOrder(order)
-                val spendId        = order.getSpendAssetId
-                val spendRemaining = lo.getRawSpendAmount - orderInfo.totalSpend(lo)
-                val remainingFee   = releaseFee(lo, orderInfo.remainingFee, 0)
-
-                val r = Option(prevBalances).fold(Map(spendId -> spendRemaining)) { prevBalances =>
-                  prevBalances.updated(spendId, prevBalances.getOrElse(spendId, 0L) + spendRemaining)
-                }
-
-                r.updated(None, r.getOrElse(None, 0L) + remainingFee)
-              }
-            )
-        }
-      }
-    }
-
-    log.info("Loading stored reserved balances")
-    val allReservedBalances = getAddresses(db).asScala.map(a => a -> DBUtils.reservedBalance(db, a)).toMap
-
-    if (allReservedBalances.size != calculatedReservedBalances.size()) {
-      log.info(s"Calculated balances: ${calculatedReservedBalances.size()}, stored balances: ${allReservedBalances.size}")
-    }
-
-    val corrections = Seq.newBuilder[((Address, Option[AssetId]), Long)]
-    var assetsToAdd = Map.empty[Address, Set[Option[AssetId]]]
-
-    for (address <- allReservedBalances.keySet ++ calculatedReservedBalances.keySet().asScala) {
-      val calculated = calculatedReservedBalances.getOrDefault(address, Map.empty)
-      val stored     = allReservedBalances.getOrElse(address, Map.empty)
-      if (calculated != stored) {
-        for (assetId <- calculated.keySet ++ stored.keySet) {
-          val calculatedBalance = calculated.getOrElse(assetId, 0L)
-          val storedBalance     = stored.getOrElse(assetId, 0L)
-
-          if (calculatedBalance != storedBalance) {
-            if (!stored.contains(assetId)) assetsToAdd += address -> (assetsToAdd.getOrElse(address, Set.empty) + assetId)
-
-            discrepancyCounter += 1
-            corrections += (address, assetId) -> calculatedBalance
-          }
-        }
-      }
-    }
-
-    log.info(s"Found $discrepancyCounter discrepancies; writing reserved balances")
-
-    db.readWrite { rw =>
-      for ((address, newAssetIds) <- assetsToAdd) {
-        val k         = MatcherKeys.openVolumeSeqNr(address)
-        val currSeqNr = rw.get(k)
-
-        rw.put(k, currSeqNr + newAssetIds.size)
-        for ((assetId, i) <- newAssetIds.zipWithIndex) {
-          rw.put(MatcherKeys.openVolumeAsset(address, currSeqNr + 1 + i), assetId)
-        }
-      }
-
-      for (((address, assetId), value) <- corrections.result()) {
-        rw.put(MatcherKeys.openVolume(address, assetId), Some(value))
-      }
-    }
-
-    log.info("Completed")
->>>>>>> 25ce89d3
   }
 
   def main(args: Array[String]): Unit = {
