--- conflicted
+++ resolved
@@ -26,24 +26,14 @@
 
     for {
       ver        <- extractVersion(directives)
-<<<<<<< HEAD
-      expr       <- tryCompile(scriptWithoutDirectives, ver, directives)
+      expr       <- tryCompile(scriptWithoutDirectives, ver, isAssetScript, directives)
       script     <- ScriptV1.apply(ver, expr)
-=======
-      expr       <- tryCompile(scriptWithoutDirectives, ver, isAssetScript, directives)
-      script     <- ScriptV1(ver, expr)
->>>>>>> 9508998b
       complexity <- ScriptEstimator(varNames(ver), functionCosts(ver), expr)
     } yield (script, complexity)
   }
 
-<<<<<<< HEAD
-  def tryCompile(src: String, version: Version, directives: List[Directive]): Either[String, EXPR] = {
-    val compiler = new ExpressionCompilerV1(compilerContext(version))
-=======
-  def tryCompile(src: String, version: ScriptVersion, isAssetScript: Boolean, directives: List[Directive]): Either[String, EXPR] = {
-    val compiler = new CompilerV1(compilerContext(version, isAssetScript))
->>>>>>> 9508998b
+  def tryCompile(src: String, version: Version, isAssetScript: Boolean, directives: List[Directive]): Either[String, EXPR] = {
+    val compiler = new ExpressionCompilerV1(compilerContext(version, isAssetScript))
     try {
       compiler.compile(src, directives)
     } catch {
