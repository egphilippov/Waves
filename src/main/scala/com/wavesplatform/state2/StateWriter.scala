--- conflicted
+++ resolved
@@ -106,14 +106,10 @@
     measureSizeLog("lease info")(blockDiff.txsDiff.leaseState)(
       _.foreach { case (id, isActive) => sp().leaseState.put(id, isActive) })
 
-<<<<<<< HEAD
     measureSizeLog("script")(blockDiff.txsDiff.scripts)(
       _.foreach { case (acc, script) => sp().scripts.put(acc.bytes, script.bytes()) })
 
-    setHeight(newHeight)
-=======
     sp().setHeight(newHeight)
->>>>>>> 9d5b28a9
 
     val nextChunkOfBlocks = !sameQuotient(newHeight, oldHeight, 1000)
     sp().commit(nextChunkOfBlocks)
