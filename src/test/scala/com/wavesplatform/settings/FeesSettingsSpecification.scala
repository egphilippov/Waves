--- conflicted
+++ resolved
@@ -143,32 +143,19 @@
         |  mass-transfer {
         |    WAVES = 10000,
         |  }
-        |  set-script {
+        |  data {
         |    WAVES = 200000
         |  }
-        |  versioned-transfer {
+        |  set-script {
         |    WAVES = 300000
         |  }
-        |  data {
-        |    WAVES = 80000
+        |  versioned-transfer {
+        |    WAVES = 400000
         |  }
         |}
       """.stripMargin).withFallback(defaultConfig).resolve()
     val settings = FeesSettings.fromConfig(config)
-    settings.fees.size should be(11)
-<<<<<<< HEAD
-    settings.fees(2).toSet should equal(Set(FeeSettings("WAVES", 100000)))
-    settings.fees(3).toSet should equal(Set(FeeSettings("WAVES", 100000000)))
-    settings.fees(4).toSet should equal(Set(FeeSettings("WAVES", 100000), FeeSettings("6MPKrD5B7GrfbciHECg1MwdvRUhRETApgNZspreBJ8JL", 1)))
-    settings.fees(5).toSet should equal(Set(FeeSettings("WAVES", 100000)))
-    settings.fees(6).toSet should equal(Set(FeeSettings("WAVES", 100000)))
-    settings.fees(7).toSet should equal(Set(FeeSettings("WAVES", 100000)))
-    settings.fees(8).toSet should equal(Set(FeeSettings("WAVES", 100000)))
-    settings.fees(9).toSet should equal(Set(FeeSettings("WAVES", 100000)))
-    settings.fees(10).toSet should equal(Set(FeeSettings("WAVES", 100000)))
-    settings.fees(11).toSet should equal(Set(FeeSettings("WAVES", 50000)))
-    settings.fees(12).toSet should equal(Set(FeeSettings("WAVES", 80000)))
-=======
+    settings.fees.size should be(12)
     settings.fees(3).toSet should equal(Set(FeeSettings("WAVES", 200000000)))
     settings.fees(4).toSet should equal(Set(FeeSettings("WAVES", 300000), FeeSettings("6MPKrD5B7GrfbciHECg1MwdvRUhRETApgNZspreBJ8JL", 1)))
     settings.fees(5).toSet should equal(Set(FeeSettings("WAVES", 400000)))
@@ -180,6 +167,6 @@
     settings.fees(11).toSet should equal(Set(FeeSettings("WAVES", 10000)))
     settings.fees(12).toSet should equal(Set(FeeSettings("WAVES", 200000)))
     settings.fees(13).toSet should equal(Set(FeeSettings("WAVES", 300000)))
->>>>>>> 84bc1fbc
+    settings.fees(14).toSet should equal(Set(FeeSettings("WAVES", 400000)))
   }
 }