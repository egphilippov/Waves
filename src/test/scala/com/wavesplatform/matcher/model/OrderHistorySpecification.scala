--- conflicted
+++ resolved
@@ -42,16 +42,10 @@
   property("New buy order added") {
     val ord1 = buy(pair, 0.0007, 10000)
 
-<<<<<<< HEAD
-    oh.orderAccepted(OrderAdded(LimitOrder(ord1)))
-    oh.orderInfo(ord1.id()).status shouldBe LimitOrder.Accepted
-    oh.orderInfo(ord1.id()) shouldBe OrderInfo(ord1.amount, 0, false)
-=======
     val lo = LimitOrder(ord1)
     oh.orderAccepted(OrderAdded(lo))
-    oh.orderStatus(ord1.idStr()) shouldBe LimitOrder.Accepted
-    oh.orderInfo(ord1.idStr()) shouldBe OrderInfo(ord1.amount, 0, canceled = false, Some(lo.minAmountOfAmountAsset))
->>>>>>> 82698f82
+    oh.orderInfo(ord1.id()).status shouldBe LimitOrder.Accepted
+    oh.orderInfo(ord1.id()) shouldBe OrderInfo(ord1.amount, 0, canceled = false, Some(lo.minAmountOfAmountAsset))
 
     oh.openVolume(ord1.senderPublicKey, pair.amountAsset) shouldBe 0L
     oh.openVolume(ord1.senderPublicKey, pair.priceAsset) shouldBe 7L
@@ -64,27 +58,16 @@
     val ord1 = sell(pair, 0.0007, 10000)
 
     oh.orderAccepted(OrderAdded(LimitOrder(ord1)))
-<<<<<<< HEAD
-    oh.orderInfo(ord1.id()).status shouldBe LimitOrder.Accepted
-    oh.openVolume(ord1.senderPublicKey, pair.amountAsset) shouldBe 10000L
+    oh.orderInfo(ord1.id()).status shouldBe LimitOrder.Accepted
+    oh.openVolume(ord1.senderPublicKey, pair.amountAsset) shouldBe 8574L
     oh.openVolume(ord1.senderPublicKey, pair.priceAsset) shouldBe 0L
     oh.openVolume(ord1.senderPublicKey, None) shouldBe ord1.matcherFee
-=======
-    oh.orderStatus(ord1.idStr()) shouldBe LimitOrder.Accepted
-    oh.openVolume(AssetAcc(ord1.senderPublicKey, pair.amountAsset)) shouldBe 8574L
-    oh.openVolume(AssetAcc(ord1.senderPublicKey, pair.priceAsset)) shouldBe 0L
-    oh.openVolume(AssetAcc(ord1.senderPublicKey, None)) shouldBe ord1.matcherFee
->>>>>>> 82698f82
 
     activeOrderIds(ord1.senderPublicKey, Set(pair.amountAsset)) shouldBe Seq(ord1.id())
   }
 
   property("New buy WAVES order added") {
-<<<<<<< HEAD
-    val pair = AssetPair(None, mkAssetId("BTC"))
-=======
-    val pair = AssetPair(None, Some(ByteStr("BTC".getBytes("UTF-8"))))
->>>>>>> 82698f82
+    val pair = AssetPair(None, mkAssetId("BTC"))
     val ord1 = buy(pair, 0.0008, 10000)
 
     oh.orderAccepted(OrderAdded(LimitOrder(ord1)))
@@ -120,15 +103,9 @@
     oh.orderInfo(ord1.id()).status shouldBe LimitOrder.Accepted
     oh.orderInfo(ord2.id()).status shouldBe LimitOrder.Accepted
 
-<<<<<<< HEAD
     oh.openVolume(ord1.senderPublicKey, pair.amountAsset) shouldBe
-      math.max(ord1.matcherFee - ord1.getReceiveAmount(ord1.price, ord1.amount).explicitGet(), 0L) + ord2.amount + ord2.matcherFee
+      math.max(ord1.matcherFee - ord1.getReceiveAmount(ord1.price, ord1.amount).explicitGet(), 0L) + Order.correctAmount(ord2.amount, ord2.price) + ord2.matcherFee
     oh.openVolume(ord1.senderPublicKey, pair.priceAsset) shouldBe
-=======
-    oh.openVolume(AssetAcc(ord1.senderPublicKey, pair.amountAsset)) shouldBe
-      math.max(ord1.matcherFee - ord1.getReceiveAmount(ord1.price, ord1.amount).explicitGet(), 0L) + Order.correctAmount(ord2.amount, ord2.price) + ord2.matcherFee
-    oh.openVolume(AssetAcc(ord1.senderPublicKey, pair.priceAsset)) shouldBe
->>>>>>> 82698f82
       ord1.getSpendAmount(ord1.price, ord1.amount).explicitGet()
 
     activeOrderIds(ord1.senderPublicKey, Set(pair.priceAsset)) shouldBe Seq(ord1.id())
@@ -172,18 +149,10 @@
     oh.openVolume(ord1.senderPublicKey, pair.priceAsset) shouldBe 0L
     activeOrderIds(ord1.senderPublicKey, Set(None)) shouldBe empty
 
-<<<<<<< HEAD
     oh.openVolume(ord2.senderPublicKey, pair.amountAsset) shouldBe
-      math.max(0L, OrderInfo.safeSum(ord2.matcherFee * 2 / 12, -20000000L))
-    oh.openVolume(ord2.senderPublicKey, pair.priceAsset) shouldBe 0.00085 * 20000000L
+      math.max(0L, OrderInfo.safeSum(ord2.matcherFee * 2 / 12, -19999056L))
+    oh.openVolume(ord2.senderPublicKey, pair.priceAsset) shouldBe (BigDecimal(0.00085) * 20000000L).toLong
     activeOrderIds(ord2.senderPublicKey, Set(pair.priceAsset)) shouldBe Seq(ord2.id())
-=======
-    oh.openVolume(AssetAcc(ord2.senderPublicKey, pair.amountAsset)) shouldBe
-      math.max(0L, OrderInfo.safeSum(ord2.matcherFee * 2 / 12, -19999056L))
-    oh.openVolume(AssetAcc(ord2.senderPublicKey, pair.priceAsset)) shouldBe (BigDecimal(0.00085) * 20000000L).toLong
-    oh.allOrderIdsByAddress(ord2.senderPublicKey.address) shouldBe Set(ord2.idStr())
-    oh.activeOrderIdsByAddress(ord2.senderPublicKey.address) shouldBe Set(pair.priceAsset -> ord2.idStr())
->>>>>>> 82698f82
   }
 
   property("Buy WAVES order - filled with 2 steps, sell order - partial") {
@@ -233,17 +202,10 @@
     oh.orderInfo(ord1.id()).status shouldBe LimitOrder.Filled
     oh.orderInfo(ord2.id()).status shouldBe LimitOrder.PartiallyFilled(100000000)
 
-<<<<<<< HEAD
-    oh.openVolume(ord1.senderPublicKey, pair.amountAsset) shouldBe 110000000L + ord2.matcherFee * 11 / 21
+    oh.openVolume(ord1.senderPublicKey, pair.amountAsset) shouldBe 109998942L + (BigInt(ord2.matcherFee) * (210000000 - 100000000) / 210000000).bigInteger
+      .longValue()
     oh.openVolume(ord1.senderPublicKey, pair.priceAsset) shouldBe 0L
     activeOrderIds(ord1.senderPublicKey, Set(pair.amountAsset)) shouldBe Seq(ord2.id())
-=======
-    oh.openVolume(AssetAcc(ord1.senderPublicKey, pair.amountAsset)) shouldBe 109998942L + (BigInt(ord2.matcherFee) * (210000000 - 100000000) / 210000000).bigInteger
-      .longValue()
-    oh.openVolume(AssetAcc(ord1.senderPublicKey, pair.priceAsset)) shouldBe 0L
-    oh.allOrderIdsByAddress(ord1.senderPublicKey.address) shouldBe Set(ord1.idStr(), ord2.idStr())
-    oh.activeOrderIdsByAddress(ord1.senderPublicKey.address) shouldBe Set(pair.amountAsset -> ord2.idStr())
->>>>>>> 82698f82
   }
 
   property("Cancel buy order") {
@@ -349,18 +311,11 @@
       oh.orderAccepted(OrderAdded(LimitOrder(o)))
     }
 
-<<<<<<< HEAD
     // todo:
-//    oh.orderCanceled(OrderCanceled(LimitOrder(orders.last)))
+//    oh.orderCanceled(OrderCanceled(LimitOrder(orders.last), unmatchable = false))
 //    val newOrder = buy(pair, 0.001, 100000000, Some(pk), Some(300000L), Some(1L))
 //    oh.orderAccepted(OrderAdded(LimitOrder(newOrder)))
 //    oh.fetchAllOrderHistory(pk.address).map(_._1) shouldBe orders.reverse.tail.map(_.idStr()) :+ newOrder.idStr()
-=======
-    oh.orderCanceled(OrderCanceled(LimitOrder(orders.last), unmatchable = false))
-    val newOrder = buy(pair, 0.001, 100000000, Some(pk), Some(300000L), Some(1L))
-    oh.orderAccepted(OrderAdded(LimitOrder(newOrder)))
-    oh.fetchAllOrderHistory(pk.address).map(_._1) shouldBe orders.reverse.tail.map(_.idStr()) :+ newOrder.idStr()
->>>>>>> 82698f82
   }
 
   property("History with more than max limit and canceled order") {
@@ -373,14 +328,9 @@
       oh.orderAccepted(OrderAdded(LimitOrder(o)))
     }
 
-<<<<<<< HEAD
-    oh.orderCanceled(OrderCanceled(LimitOrder(orders.last)))
+    oh.orderCanceled(OrderCanceled(LimitOrder(orders.last), unmatchable = false))
     // todo:
 //    oh.fetchAllOrderHistory(pk.address).map(_._1) shouldBe orders.reverse.tail.map(_.idStr())
-=======
-    oh.orderCanceled(OrderCanceled(LimitOrder(orders.last), unmatchable = false))
-    oh.fetchAllOrderHistory(pk.address).map(_._1) shouldBe orders.reverse.tail.map(_.idStr())
->>>>>>> 82698f82
   }
 
   property("Open Portfolio for two assets") {
@@ -396,21 +346,12 @@
     oh.orderAccepted(OrderAdded(LimitOrder(ord1)))
     oh.orderAccepted(OrderAdded(LimitOrder(ord2)))
 
-<<<<<<< HEAD
     // todo:
 //    oh.openPortfolio(pk.address) shouldBe
 //      OpenPortfolio(
 //        Map("WAVES"     -> (2 * matcherFee - LimitOrder(ord1).getReceiveAmount - LimitOrder(ord2).getReceiveAmount),
-//            ass1.base58 -> ord1.amount,
-//            ass2.base58 -> ord2.amount))
-=======
-    oh.openPortfolio(pk.address) shouldBe
-      OpenPortfolio(
-        Map(
-          "WAVES"     -> (2 * matcherFee - LimitOrder(ord1).getReceiveAmount - LimitOrder(ord2).getReceiveAmount),
-          ass1.base58 -> Order.correctAmount(ord1.amount, ord1.price),
-          ass2.base58 -> Order.correctAmount(ord2.amount, ord2.price)
+//            ass1.base58 -> Order.correctAmount(ord1.amount, ord1.price),
+//            ass2.base58 -> Order.correctAmount(ord2.amount, ord2.price)
         ))
->>>>>>> 82698f82
   }
 }