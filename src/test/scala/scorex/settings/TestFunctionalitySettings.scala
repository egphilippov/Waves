package scorex.settings

import com.wavesplatform.settings.FunctionalitySettings

object TestFunctionalitySettings {
  val Enabled = FunctionalitySettings(
    featureCheckBlocksPeriod = 10000,
    blocksForFeatureActivation = 9000,
    allowTemporaryNegativeUntil = 0L, allowInvalidPaymentTransactionsByTimestamp = 0L,
    requireSortedTransactionsAfter = 0L, generationBalanceDepthFrom50To1000AfterHeight = 0L,
    minimalGeneratingBalanceAfter = 0L,
    allowTransactionsFromFutureUntil = Long.MaxValue, allowUnissuedAssetsUntil = 0L,
    allowBurnTransactionAfter = 0L, allowLeaseTransactionAfter = 0L,
    requirePaymentUniqueIdAfter = 0L, allowExchangeTransactionAfter = 0L,
    allowInvalidReissueInSameBlockUntilTimestamp = 0L, allowCreatealiasTransactionAfter = 0L,
    allowMultipleLeaseCancelTransactionUntilTimestamp = 0L, resetEffectiveBalancesAtHeight = 0,
    allowLeasedBalanceTransferUntil = 0L,
<<<<<<< HEAD
    enableMicroblocksAfterHeight = Long.MaxValue
=======
    blockVersion3After = 0L
>>>>>>> 955cb604
  )

   val Stub = Enabled.copy(featureCheckBlocksPeriod = 100, blocksForFeatureActivation = 90)
}<|MERGE_RESOLUTION|>--- conflicted
+++ resolved
@@ -15,11 +15,8 @@
     allowInvalidReissueInSameBlockUntilTimestamp = 0L, allowCreatealiasTransactionAfter = 0L,
     allowMultipleLeaseCancelTransactionUntilTimestamp = 0L, resetEffectiveBalancesAtHeight = 0,
     allowLeasedBalanceTransferUntil = 0L,
-<<<<<<< HEAD
+    blockVersion3After = 0L,
     enableMicroblocksAfterHeight = Long.MaxValue
-=======
-    blockVersion3After = 0L
->>>>>>> 955cb604
   )
 
    val Stub = Enabled.copy(featureCheckBlocksPeriod = 100, blocksForFeatureActivation = 90)
