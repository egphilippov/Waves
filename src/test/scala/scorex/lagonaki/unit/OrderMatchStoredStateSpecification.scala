package scorex.lagonaki.unit

import java.nio.file.{Files, Paths}

import org.h2.mvstore.MVStore
import org.scalatest._
import org.scalatest.prop.PropertyChecks
import scorex.account.{Account, PrivateKeyAccount}
import scorex.crypto.encode.Base58
import scorex.lagonaki.mocks.BlockMock
import scorex.settings.ChainParameters
import scorex.transaction.assets.exchange.{AssetPair, ExchangeTransaction, Order}
import scorex.transaction.assets.{IssueTransaction, TransferTransaction}
import scorex.transaction.state.database.blockchain.StoredState
import scorex.transaction.state.database.state.extension.OrderMatchStoredState
import scorex.transaction.state.wallet.{IssueRequest, TransferRequest}
import scorex.transaction.{AssetAcc, AssetId, GenesisTransaction, TransactionGen}
import scorex.utils.{ByteArray, NTP}
import scorex.wallet.Wallet

class OrderMatchStoredStateSpecification extends FunSuite with Matchers with BeforeAndAfterAll with BeforeAndAfterEach {

  lazy val stateFile = Files.createTempFile(Paths.get("/tmp/"), "state", "dat")
  val wallet = new Wallet(None, "123", Some(Array(0.toByte, 1.toByte)))
  val accounts = wallet.generateNewAccounts(3)
  val acc1 = accounts.head
  val acc2 = accounts(1)
  val matcher = accounts(2)
  val WAVES_UNITS = Order.PriceConstant

  val db = new MVStore.Builder().fileName(stateFile.toString).compress().open()
  val state = StoredState.fromDB(db, ChainParameters.Enabled)
  state.processBlock(new BlockMock(Seq(GenesisTransaction.create(acc1, 1000 * WAVES_UNITS, 0).right.get,
    GenesisTransaction.create(acc2, 100 * WAVES_UNITS, 0).right.get)))

  override protected def afterAll(): Unit = {
    db.close()
    Files.deleteIfExists(stateFile)
  }

  var beforeStateHeigh = 0

  override protected def beforeEach(): Unit = {
    beforeStateHeigh = state.stateHeight
  }

  override protected def afterEach(): Unit = {
    state.rollbackTo(beforeStateHeigh)
  }

  def getTimestamp: Long = {
    System.currentTimeMillis
  }

  private def issueAsset(request: IssueRequest, wallet: Wallet): IssueTransaction = {
    val sender = wallet.privateKeyAccount(request.sender).get
    IssueTransaction.create(sender,
      request.name.getBytes,
      request.description.getBytes,
      request.quantity,
      request.decimals,
      request.reissuable,
      request.fee,
      getTimestamp).right.get
  }

  def transferAsset(request: TransferRequest, wallet: Wallet): TransferTransaction = {
    val sender = wallet.privateKeyAccount(request.sender).get
    TransferTransaction.create(request.assetId.map(s => Base58.decode(s).get),
      sender: PrivateKeyAccount,
      new Account(request.recipient),
      request.amount,
      getTimestamp,
      request.feeAssetId.map(s => Base58.decode(s).get),
      request.fee,
      Base58.decode(request.attachment).get).right.get
  }

  def createExchangeTransaction(buyOrder: Order, sellOrder: Order, price: Long, amount: Long,
                       buyMatcherFee: Long, sellMatcherFee: Long, fee: Long) =
    ExchangeTransaction.create(matcher, buyOrder, sellOrder, price, amount, buyMatcherFee, sellMatcherFee, fee, getTimestamp) match {
      case Right(o) => o
      case Left(error) => fail(s"Error creating order: $error")
    }

  def createExchangeTransaction(buyOrder: Order, sellOrder: Order, price: Long, amount: Long, fee: Long) = {
    val buyMatcherFee: Long = buyOrder.matcherFee * amount / buyOrder.amount
    val sellMatcherFee: Long = sellOrder.matcherFee * amount / sellOrder.amount
<<<<<<< HEAD
    ExchangeTransaction.create(matcher, buyOrder, sellOrder, price, amount, buyMatcherFee, sellMatcherFee, fee, getTimestamp).right.get
=======
    ExchangeTransaction.create(matcher, buyOrder, sellOrder, price, amount, buyMatcherFee, sellMatcherFee, fee, getTimestamp) match {
      case Right(o) => o
      case Left(error) => fail(s"Error creating order: $error")
    }
>>>>>>> e7ca14d5
  }

  def addInitialAssets(acc: PrivateKeyAccount, assetName: String, amount: Long): Option[AssetId] = {
    val issueAssetTx = issueAsset(IssueRequest(acc.address, Base58.encode(assetName.getBytes),
      Base58.encode(assetName.getBytes), amount * WAVES_UNITS, 2, reissuable = false, 1 * WAVES_UNITS), wallet)
    state.processBlock(new BlockMock(Seq(issueAssetTx))) should be('success)
    Some(issueAssetTx.assetId)
  }

  private def getBalances(acc: Account, pair: AssetPair) = {
    (state.assetBalance(AssetAcc(acc, None)), state.assetBalance(AssetAcc(acc, pair.first)),
      state.assetBalance(AssetAcc(acc, pair.second)))
  }

  private def initPairWithBalances(): (AssetPair, PrivateKeyAccount, PrivateKeyAccount) = {
    val usd = addInitialAssets(acc1, "usd", 1000L)
    val eur = addInitialAssets(acc2, "eur", 100L)

    val pair = AssetPair(usd, eur)
    val buyAcc = if (ByteArray.sameOption(usd, pair.first)) acc1 else acc2
    val sellAcc = if (ByteArray.sameOption(usd, pair.first)) acc2 else acc1
    (pair, buyAcc, sellAcc)
  }

  private def withCheckBalances(pair: AssetPair,
                                buyAcc: PrivateKeyAccount,
                                sellAcc: PrivateKeyAccount,
                                om: ExchangeTransaction)(f: => Unit): Unit = {
    val (prevBuyW, prevBuy1, prevBuy2) = getBalances(buyAcc, pair)
    val (prevSellW, prevSell1, prevSell2) = getBalances(sellAcc, pair)

    f

    //buyAcc buy1
    val (buyW, buy1, buy2) = getBalances(buyAcc, pair)
    buyW should be(prevBuyW - om.buyMatcherFee)
    buy1 should be(prevBuy1 - om.amount)
    buy2 should be(prevBuy2 + BigInt(om.amount) * Order.PriceConstant / om.price)

    //sellAcc sell1
    val (sellW, sell1, sell2) = getBalances(sellAcc, pair)
    sellW should be(prevSellW - om.sellMatcherFee)
    sell1 should be(prevSell1 + om.amount)
    sell2 should be(prevSell2 - BigInt(om.amount) * Order.PriceConstant / om.price)
  }

  test("Validate enough order balances") {
    val (pair, buyAcc, sellAcc) = initPairWithBalances()
    val (initBuyW, initBuy1, initBuy2) = getBalances(buyAcc, pair)
    val (initSellW, initSell1, initSell2) = getBalances(sellAcc, pair)
    val matcherTxFee = 1000L
    val price = 20 * Order.PriceConstant

    val buy1 = Order
      .buy(buyAcc, matcher, pair, price, 10 * WAVES_UNITS, getTimestamp + Order.MaxLiveTime, 1 * WAVES_UNITS)
    val sell1 = Order
      .sell(sellAcc, matcher, pair, price, 5 * WAVES_UNITS, getTimestamp + Order.MaxLiveTime, 1 * WAVES_UNITS)
    val buy1Fee = (0.5 * WAVES_UNITS).toLong
    val om1 = createExchangeTransaction(buy1, sell1, price, 5 * WAVES_UNITS, buy1Fee, sell1.matcherFee, matcherTxFee)

    state.isValid(om1, om1.timestamp) should be(true)
    state.processBlock(new BlockMock(Seq(om1))) should be('success)

    //buyAcc buy1
    val (om1buyW, om1buy1, om1buy2) = getBalances(buyAcc, pair)
    om1buyW should be(initBuyW - buy1Fee)
    om1buy1 should be(initBuy1 - 5 * Order.PriceConstant)
    om1buy2 should be(initBuy2 + BigInt(om1.amount) * Order.PriceConstant / price)

    //sellAcc sell1
    val (om1sellW, om1sell1, om1sell2) = getBalances(sellAcc, pair)
    om1sellW should be(initSellW - sell1.matcherFee)
    om1sell1 should be(initSell1 + 5 * Order.PriceConstant)
    om1sell2 should be(initSell2 - BigInt(om1.amount) * Order.PriceConstant / price)

    val sell2 = Order
      .sell(sellAcc, matcher, pair, price, 6 * WAVES_UNITS, getTimestamp + Order.MaxLiveTime, 1 * WAVES_UNITS)
    val notEnoughRemainingFromPrevOm = createExchangeTransaction(buy1, sell2, price, 6 * WAVES_UNITS, buy1Fee, sell1.matcherFee,
      matcherTxFee)

    state.isValid(notEnoughRemainingFromPrevOm, notEnoughRemainingFromPrevOm.timestamp) should be(false)

    val buy2 = Order.buy(buyAcc, matcher, pair, price, om1buy1 + 1, getTimestamp + Order.MaxLiveTime, 1 * WAVES_UNITS)
    val sell3 = Order
      .sell(sellAcc, matcher, pair, price, om1buy1 + 1, getTimestamp + Order.MaxLiveTime, 1 * WAVES_UNITS)
    val notEnoughBalOm = createExchangeTransaction(buy2, sell3, price, om1buy1 + 1, matcherTxFee)

    state.isValid(notEnoughBalOm, notEnoughBalOm.timestamp) should be(false)
    state.processBlock(new BlockMock(Seq(notEnoughBalOm))) should be('failure)

    val sell4 = Order
      .sell(sellAcc, matcher, pair, price, 5 * Order.PriceConstant, getTimestamp + Order.MaxLiveTime, 1 * WAVES_UNITS)
    val om2 = createExchangeTransaction(buy1, sell4, price, 5 * Order.PriceConstant, buy1.matcherFee - buy1Fee,
      sell4.matcherFee, matcherTxFee)

    state.isValid(om2, om2.timestamp) should be(true)
    state.processBlock(new BlockMock(Seq(om2))) should be('success)

    //buyAcc buy1 - executed om2
    val (om2buyW, om2buy1, om2buy2) = getBalances(buyAcc, pair)
    om2buyW should be(initBuyW - buy1.matcherFee)
    om2buy1 should be(om1buy1 - om2.amount)
    om2buy2 should be(om1buy2 + BigInt(om2.amount) * Order.PriceConstant / price)

    //sellAcc buy1 - executed om2
    val (om2sellW, om2sell1, om2sell2) = getBalances(sellAcc, pair)
    om2sellW should be(om1sellW - sell4.matcherFee)
    om2sell1 should be(om1sell1 + om2.amount)
    om2sell2 should be(om1sell2 - BigInt(om2.amount) * Order.PriceConstant / price)
  }

  test("Validate not enough balances for fee") {
    val (pair, buyAcc, sellAcc) = initPairWithBalances()
    val (prevBuyBalW, prevBuyBal1, prevBuyBal2) = getBalances(buyAcc, pair)
    val (prevSellBalW, prevSellBal1, prevSellBal2) = getBalances(sellAcc, pair)

    val matcherTxFee = 1000L
    val price = 20 * Order.PriceConstant

    val buy = Order
      .buy(buyAcc, matcher, pair, price, 5 * Order.PriceConstant, getTimestamp + Order.MaxLiveTime, 1 * WAVES_UNITS)
    val sell = Order
      .sell(sellAcc, matcher, pair, price, 10 * Order.PriceConstant, getTimestamp + Order.MaxLiveTime, 1 * WAVES_UNITS)
    val sellFee = (0.5 * WAVES_UNITS).toLong
    val buyFee = 1 * WAVES_UNITS

    // Spend waves on buy acc
    val spendTx = transferAsset(TransferRequest(None, None, prevBuyBalW - buyFee, 1,
      buyAcc.address, "spend", sellAcc.address), wallet)
    //state.processBlock(new BlockMock(Seq(spendTx))) should be('success)

    val validOm = createExchangeTransaction(buy, sell, price, 5 * Order.PriceConstant, buyFee, sellFee, matcherTxFee)

    state.isValid(spendTx, spendTx.timestamp) should be(true)
    state.isValid(validOm, validOm.timestamp) should be(true)
    state.processBlock(new BlockMock(Seq(spendTx, validOm))) should be('failure)

    state.processBlock(new BlockMock(Seq(spendTx))) should be('success)
    state.isValid(validOm, validOm.timestamp) should be(false)

  }

  test("Partially execute sell order") {
    val (pair, buyAcc, sellAcc) = initPairWithBalances()
    val (initBuyW, initBuy1, initBuy2) = getBalances(buyAcc, pair)
    val (initSellW, initSell1, initSell2) = getBalances(sellAcc, pair)

    val matcherTxFee = 1000L
    val price = 20 * Order.PriceConstant

    val buy = Order
      .buy(buyAcc, matcher, pair, price, 10 * Order.PriceConstant, getTimestamp + Order.MaxLiveTime - 1000,
        1 * WAVES_UNITS)
    val sell = Order
      .sell(sellAcc, matcher, pair, price, 100 * Order.PriceConstant, getTimestamp + Order.MaxLiveTime, 1 * WAVES_UNITS)

    (1 to 11).foreach { i =>
      val aBuy = Order.sign(buy.copy(maxTimestamp = buy.maxTimestamp + i), buyAcc)
      val om = createExchangeTransaction(aBuy, sell, price, aBuy.amount, matcherTxFee)

      if (i < 11) {
        withCheckBalances(pair, buyAcc, sellAcc, om) {
          state.isValid(om, om.timestamp) should be(true)
          state.processBlock(new BlockMock(Seq(om))) should be('success)
        }
      } else state.isValid(om, om.timestamp) should be(false)
    }


  }
}

class OrderMatchTransactionSpecification extends PropSpec with PropertyChecks with Matchers with TransactionGen {

  property("validates ExchangeTransaction against previous partial matches") {
    forAll(accountGen, maxWavesAnountGen, maxWavesAnountGen, maxWavesAnountGen, maxWavesAnountGen, maxWavesAnountGen) {
      (acc: PrivateKeyAccount, buyAmount: Long, sellAmount: Long, mf1: Long, mf2: Long, mf3: Long) =>
        whenever(buyAmount < sellAmount && BigInt(mf2) * buyAmount / sellAmount > 0) {
          var pairOption = Option.empty[AssetPair]
          while (pairOption.isEmpty) {
            pairOption = assetPairGen.sample
          }
          val pair = pairOption.get
          val sender1 = accountGen.sample.get
          val sender2 = accountGen.sample.get
          val matcher = accountGen.sample.get
          val curTime = NTP.correctedTime()

          val buyPrice = sellAmount
          val sellPrice = buyAmount

          val buy1 = Order.buy(sender1, matcher, pair, buyPrice, buyAmount, curTime, mf1)
          val sell = Order.sell(sender2, matcher, pair, sellPrice, sellAmount, curTime, mf2)
          val buy2 = Order.buy(sender1, matcher, pair, buyPrice, sellAmount - buyAmount, curTime, mf3)

          val om1 = ExchangeTransaction.create(acc, buy1, sell, buyPrice, buyAmount, mf1,
            (BigInt(mf2) * buyAmount / BigInt(sellAmount)).toLong, 1, curTime).right.get


          val om2 = ExchangeTransaction.create(acc, buy2, sell, buyPrice, sellAmount - om1.amount,
            mf3, mf2 - (BigInt(mf2) * buyAmount / sellAmount).toLong, 1, curTime).right.get

          // we should spent all fee
          val om2Invalid = ExchangeTransaction.create(acc, buy2, sell, buyPrice, sellAmount - om1.amount,
            mf3, (mf2 - (BigInt(mf2) * buyAmount / sellAmount).toLong) + 1, 1, curTime).right.get

          OrderMatchStoredState.isOrderMatchValid(om2Invalid, Set(om1)) shouldBe false
        }
    }

  }
}<|MERGE_RESOLUTION|>--- conflicted
+++ resolved
@@ -86,14 +86,10 @@
   def createExchangeTransaction(buyOrder: Order, sellOrder: Order, price: Long, amount: Long, fee: Long) = {
     val buyMatcherFee: Long = buyOrder.matcherFee * amount / buyOrder.amount
     val sellMatcherFee: Long = sellOrder.matcherFee * amount / sellOrder.amount
-<<<<<<< HEAD
-    ExchangeTransaction.create(matcher, buyOrder, sellOrder, price, amount, buyMatcherFee, sellMatcherFee, fee, getTimestamp).right.get
-=======
     ExchangeTransaction.create(matcher, buyOrder, sellOrder, price, amount, buyMatcherFee, sellMatcherFee, fee, getTimestamp) match {
       case Right(o) => o
       case Left(error) => fail(s"Error creating order: $error")
     }
->>>>>>> e7ca14d5
   }
 
   def addInitialAssets(acc: PrivateKeyAccount, assetName: String, amount: Long): Option[AssetId] = {
