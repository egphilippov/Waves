--- conflicted
+++ resolved
@@ -29,22 +29,13 @@
     val getByteArrayF: PredefFunction = getdataF("getByteArray", DATA_BYTES, DataType.ByteArray)
     val getStringF: PredefFunction    = getdataF("getString", DATA_STRING, DataType.String)
 
-<<<<<<< HEAD
     val addressFromPublicKeyF: PredefFunction =
-      PredefFunction("addressFromPublicKey", 100, addressType.typeRef, List(("publicKey", BYTEVECTOR)), "addressFromPublicKey") {
+      PredefFunction("addressFromPublicKey", 100, addressType.typeRef, List(("publicKey", BYTEVECTOR)), ADDRESSFROMPUBKEY) {
         case (pk: ByteVector) :: Nil =>
           val r = environmentFunctions.addressFromPublicKey(pk)
-          Right(CaseObj(addressType.typeRef, Map("bytes" -> Val(BYTEVECTOR)(r))))
+          Right(CaseObj(addressType.typeRef, Map("bytes" -> r)))
         case _ => ???
       }
-=======
-    val addressFromPublicKeyF: PredefFunction = PredefFunction("addressFromPublicKey", 100, addressType.typeRef, List(("publicKey", BYTEVECTOR)), ADDRESSFROMPUBKEY) {
-      case (pk: ByteVector) :: Nil =>
-        val r = environmentFunctions.addressFromPublicKey(pk)
-        Right(CaseObj(addressType.typeRef, Map("bytes" -> r)))
-      case _ => ???
-    }
->>>>>>> 83d0ebba
 
     val addressFromStringF: PredefFunction = PredefFunction("addressFromString", 100, optionAddress, List(("string", STRING)), ADDRESSFROMSTRING) {
       case (addressString: String) :: Nil =>
